--- conflicted
+++ resolved
@@ -112,11 +112,7 @@
 		return err
 	}
 
-<<<<<<< HEAD
-	formattedCorruptionOption, err := SystemdFormatCorruptionOption(corruptionOption)
-=======
-	formattedCorruptionOption, err := systemdFormatCorruptionOption(verity.CorruptionOption)
->>>>>>> eca64aa2
+	formattedCorruptionOption, err := SystemdFormatCorruptionOption(verity.CorruptionOption)
 	if err != nil {
 		return err
 	}
