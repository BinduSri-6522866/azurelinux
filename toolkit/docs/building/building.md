--- conflicted
+++ resolved
@@ -1,26 +1,4 @@
 # Building
-<<<<<<< HEAD
-
-- [Building](#building)
-  - [Quick Start](#quick-start)
-    - [Prerequisites](#prerequisites)
-    - [Configure the Environment](#configure-the-environment)
-    - [ISO Quick Start](#iso-quick-start)
-    - [VHDX Quick Start](#vhdx-quick-start)
-    - [Build from Sources Quick Start](#build-from-sources-quick-start)
-  - [Further Reading](#further-reading)
-    - [Building in Stages](#building-in-stages)
-      - [1) Bootstrap Toolchain](#1-bootstrap-toolchain)
-        - [Full toolchain Bootstrap From Sources](#full-toolchain-bootstrap-from-sources)
-      - [2) Build All Packages](#2-build-all-packages)
-      - [3) Build Images](#3-build-images)
-    - [ISOs](#isos)
-    - [Packages](#packages)
-      - [Working on Packages](#working-on-packages)
-        - [DOWNLOAD_SRPMS](#download_srpms)
-        - [Force Rebuilds](#force-rebuilds)
-        - [Source Hashes](#source-hashes)
-=======
 - [Overview](#overview)
 - [Building in Stages](#building-in-stages)
    - [Install Prerequisites](#install-prerequisites)
@@ -41,7 +19,6 @@
       - [Force Rebuilds](#force-rebuilds)
       - [Ignoring Packages](#ignoring-packages)
       - [Source Hashes](#source-hashes)
->>>>>>> 2f96fa40
   - [Keys, Certs, and Remote Sources](#keys-certs-and-remote-sources)
     - [Sources](#sources)
     - [Authentication](#authentication)
@@ -90,18 +67,6 @@
     - [Reproducing Builds](#reproducing-builds)
     - [Directory Customization](#directory-customization)
     - [Build Details](#build-details)
-<<<<<<< HEAD
-
-## Quick Start
-
-### Prerequisites
-
-Install prerequisites [here](prerequisites.md).
-
-### Configure the Environment
-
-By default all build commands are executed from inside the `./toolkit` folder.
-=======
 
 ## Overview
 
@@ -112,7 +77,6 @@
 The CBL-Mariner build system consists of several phases and tools, but at a high level it can be viewed simply as 3 distinct build stages: 
 
 - **Toolchain** This stage builds several compilers and tools needed in the subsequent package build stage.  Building is serialized in this stage.
->>>>>>> 2f96fa40
 
 - **Package** This stage uses outputs from the toolchain stage to build any package not built in toolchain stage.  Packages can be built in parallel during this stage.
 
@@ -132,16 +96,6 @@
 
 Clone the 1.0-stable build of CBL-Mariner as shown here.
 
-<<<<<<< HEAD
-Remote files are generally only available for release branches.
-
-**IMPORTANT:** HEAD of many branches is not guaranteed to build successfully. To avoid build issues it is recommended to check out the `[BRANCH-NAME]-stable` tag.
-
-Example: to safely build the `1.0`  branch check out the `1.0-stable` tag.
-
-
-=======
->>>>>>> 2f96fa40
 ```bash
 # Get the source code
 git clone https://github.com/microsoft/CBL-Mariner.git
@@ -157,48 +111,8 @@
 
 Alternate branches are not generally buildable because community builds require the SRPMs and/or RPMs be published.  At this time, published files are only available for the 1.0 branch.
 
-<<<<<<< HEAD
-# Get the package sources
-sudo make input-srpms DOWNLOAD_SRPMS=y
-```
-
 **NOTE: All subsequent commands are assumed to be executed from inside the toolkit directory.**
 
-### ISO Quick Start
-
-```bash
-# Build an ISO version of ./imageconfigs/core-efi.json entirely from downloaded, pre-built packages
-sudo make iso REBUILD_TOOLS=y REBUILD_PACKAGES=n
-```
-
-### VHDX Quick Start
-
-```bash
-# Build a VHDX of ./imageconfigs/core-efi.json entirely from downloaded, pre-built packages
-sudo make image REBUILD_TOOLS=y REBUILD_PACKAGES=n
-```
-
-### Build from Sources Quick Start
-
-This is a **much slower** process which will download and compile sources rather than use pre-compiled packages.
-
-```bash
-# Build an image without downloading pre-compiled packages
-sudo make image REBUILD_TOOLS=y REBUILD_TOOLCHAIN=y DOWNLOAD_SRPMS=y -j$(nproc)
-```
-
-## Further Reading
-
-### Building in Stages
-
-This section runs through a build one step at a time, briefly explaining the purpose. `Make` will generally automate this flow if given a target, however it can be useful for debugging.
-
-#### 1) Bootstrap Toolchain
-
-A set of bootstrapped toolchain packages (gcc etc.) are used to build CBL-Mariner packages and images.
-=======
-**NOTE: All subsequent commands are assumed to be executed from inside the toolkit directory.**
-
 ## **Toolchain Stage**
 
 The toolchain builds in two sub-phases.  The first phase builds an initial _bootstrap_ toolchain which is then used to build the _final_ toolchain used in package building.  In the first phase, the bootstrap toolchain downloads a series of source packages from upstream sources.  The second phase downloads SRPMS from packages.microsoft.com.
@@ -208,38 +122,10 @@
 ### **Populate Toolchain**
 
 A set of bootstrapped toolchain packages (gcc etc.) are used to build CBL-Mariner packages and images.  Rather than build the toolchain, the prebuilt binaries can be downloaded to your local machine.  This happens automatically when the `REBUILD_TOOLCHAIN=` parameter is set to `n` (the default).
->>>>>>> 2f96fa40
 
 ```bash
 # Populate Toolchain from pre-existing binaries
 sudo make toolchain REBUILD_TOOLS=y
-<<<<<<< HEAD
-
-# Move the downloaded bootstrap packages to the general RPM out folder
-sudo make copy-toolchain-rpms
-```
-
-NOTE: A full list of targets and options to `make` is available [here](#all-build-targets) and [here](#all-build-variables).
-
-##### Full toolchain Bootstrap From Sources
-
-If you want to build **everything** from scratch, including the bootstrapping process, run:
-
-```bash
-cd ~/git/CBL-Mariner/toolkit
-
-# Do a FULL bootstrap + rebuild from sources instead (much slower)
-# Add REBUILD_TOOLCHAIN=y to any subsequent command to ensure locally built toolchain packages are used
-sudo make toolchain REBUILD_TOOLS=y REBUILD_TOOLCHAIN=y DOWNLOAD_SRPMS=y
-```
-
-This will download the source files (SRPMs) from the package sever, and build them locally.
-See the detailed section on building from scratch [here](#building-everything-from-scratch)
-
-#### 2) Build All Packages
-
-(**this step may be omitted if desired**)
-=======
 ```
 
 ### **Rebuild Toolchain**
@@ -256,7 +142,6 @@
 After the toolchain is built or populated, package building is possible.  The CBL-Mariner ecosystem provides a significant number of packages, but most of those packages are not used in an image.  When rebuilding packages, you can choose to build everything, or you can choose to build just what you need for a specific image.  This can save significant time because only the subset of the CBL-Mariner packages needed for an image are built.
 
 The CONFIG_FILE argument provides a quick way to declare what to build. To manually build **all** packages you can clear the configuration with `CONFIG_FILE=` and invoke the package build target.  To build packages needed for a specific image, you must set the CONFIG_FILE= parameter to an image configuration file of your choice.  The standard image configuration files are in the toolkit/imageconfigs folder.  
->>>>>>> 2f96fa40
 
 Large parts of the package build stage are parallelized. Enable this by setting the `-j` flag for `make` to the number of parallel jobs to allow. (Recommend setting this value to the number of logical cores available on your system, or less)
 
@@ -266,11 +151,6 @@
 
 The following command rebuilds all CBL-Mariner packages.
 
-<<<<<<< HEAD
-**NOTE: If you are building your toolchain packages from source, add `REBUILD_TOOLCHAIN=y`**
-
-=======
->>>>>>> 2f96fa40
 ```bash
 # Build ALL packages FOR AMD64
 sudo make build-packages -j$(nproc) CONFIG_FILE= DOWNLOAD_SRPMS=y REBUILD_TOOLS=y
@@ -280,14 +160,6 @@
 sudo make build-packages -j$(nproc) CONFIG_FILE= DOWNLOAD_SRPMS=y REBUILD_TOOLS=y
 ```
 
-<<<<<<< HEAD
-#### 3) Build Images
-
-Different images can be produced from the build system.  All images are generated in the `out/images` folder.
-
-**NOTE: If you are building your toolchain packages from source, add `REBUILD_TOOLCHAIN=y`**
-
-=======
 ### **Rebuild Minimal Required Packages**
 
 The following command rebuilds packages for the basic VHD.
@@ -311,7 +183,6 @@
 
 ### Virtual Hard Disks and Containers
 
->>>>>>> 2f96fa40
 ```bash
 # To build a Mariner VHD Image (VHD folder: ../out/images/core-legacy)
 sudo make image CONFIG_FILE=./imageconfigs/core-legacy.json REBUILD_TOOLS=y DOWNLOAD_SRPMS=y
@@ -323,11 +194,6 @@
 sudo make image CONFIG_FILE=./imageconfigs/core-container.json REBUILD_TOOLS=y DOWNLOAD_SRPMS=y
 ```
 
-<<<<<<< HEAD
-### ISOs
-
-ISO installers can be built with:
-=======
 ### ISO Images
 ISOs are bootable images that install CBL-Mariner to either a physical or virtual machine.  The installation process can be manually guided through user prompting, or automated through unattended installation.
 
@@ -341,29 +207,15 @@
 ```
 
 To create an unattended ISO installer (no interactive UI) use `UNATTENDED_INSTALLER=y` and run with a `CONFIG_FILE` that only specifies a _single_ SystemConfig.
->>>>>>> 2f96fa40
 
 ```bash
 # Build the standard ISO with unattended installer
 sudo make iso -j$(nproc) CONFIG_FILE=./imageconfigs/core-legacy.json REBUILD_TOOLS=y UNATTENDED_INSTALLER=y
 ```
 
-<<<<<<< HEAD
-To create an unattended ISO installer (no interactive UI) use `UNATTENDED_INSTALLER=y`:
-
-```bash
-# Build out/images/developer_iso/*.iso from remote components with unattended installer
-sudo make iso -j$(nproc) CONFIG_FILE=./resources/imageconfigs/developer_iso/developer_iso.json UNATTENDED_INSTALLER=y
-```
-
-NOTE: ISOs require additional packaging and build steps (such as the creation of a separate `initrd` installer image used to install the final image to disk).
-
-### Packages
-=======
 # Further Reading
 
 ## Packages
->>>>>>> 2f96fa40
 
 The toolkit can download packages from remote RPM repositories, or build them locally. By default any `*.spec` files found in `SPECS_DIR="./SPECS"` will be built locally. Dependencies will be downloaded as needed. Only those packages needed to build the current config will be built (`core-efi.json` by default). An additional space separated list of packages may be added using the `PACKAGE_BUILD_LIST=` variable.
 
@@ -385,22 +237,6 @@
 sudo make build-packages SPECS_DIR="/my/packages/SPECS" -j$(nproc)
 ```
 
-<<<<<<< HEAD
-#### Working on Packages
-
-The build system will attempt to minimize rebuilds, but sometimes it is useful to force packages to rebuild, or ignore missing packages. Say you want to iterate on the `nano` package, but the `ncurses-devel` package is broken (`ncurses-devel` is a dependency of `nano`)...
-
-##### DOWNLOAD_SRPMS
-
-When `DOWNLOAD_SRPMS=y` is set, the local sources and spec files will not be used, and changes will not be reflected in the final packages.
-
-##### Force Rebuilds
-
-Adding `PACKAGE_REBUILD_LIST="nano"` will tell the build system to always rebuild `nano.spec` even if it thinks the rpm file is up to date.
-
-##### Source Hashes
-
-=======
 ### Working on Packages
 
 The build system will attempt to minimize rebuilds, but sometimes it is useful to force packages to rebuild, or ignore missing packages. Say you want to iterate on the `nano` package, but the `ncurses-devel` package is broken (`ncurses-devel` is a dependency of `nano`)...
@@ -426,7 +262,6 @@
 
 #### Source Hashes
 
->>>>>>> 2f96fa40
 The build system also enforces hash checking for sources when packaging SRPMs. For a given `*.spec` file a hash of each source is recorded in `*.signatures.json`. The build system will attempt to find a source which matches the recorded hash. If you change a source the signature file can be updated by setting `SRPM_FILE_SIGNATURE_HANDLING=update`.
 
 ```bash
@@ -458,12 +293,8 @@
 ```
 
 The `REPO_LIST` variable supports multiple repo files, and they are prioritized in the order they appear in the list.
-<<<<<<< HEAD
-The CBL-Mariner base repo is implicitly provided, an optional update repo is available by setting `USE_UPDATE_REPO=y` and an optional preview repo is available by setting `USE_PREVIEW_REPO=y`. If `$(DISABLE_UPSTREAM_REPOS)` is set to `y`, any repo that is accessed through the network is disabled.
-=======
 The CBL-Mariner base and update repos are implicitly provided and an optional preview repo is available by setting `USE_PREVIEW_REPO=y`.
 To disable the update repo set `USE_UPDATE_REPO=n`. If `DISABLE_UPSTREAM_REPOS=y` is set, any repo that is accessed through the network is disabled.
->>>>>>> 2f96fa40
 
 ### Authentication
 
