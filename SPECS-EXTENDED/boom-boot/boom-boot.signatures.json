--- conflicted
+++ resolved
@@ -1,11 +1,7 @@
 {
-<<<<<<< HEAD
+
     "Signatures": {
      "boom-boot-1.6.5.tar.gz": "d13574fdb88c1b82fbfad5657c1f96d4daba50003717377043d55eac3924a91b"
     }
-=======
- "Signatures": {
-  "boom-1.2.tar.gz": "b4a88e2ba0840c1b6e6b3b8d7616513967229cbcbc7319e992ef374051887f52"
- }
->>>>>>> 4f7ddb3d
+
 }