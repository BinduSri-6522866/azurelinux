Summary:        Libcap
Name:           libcap
Version:        2.60
<<<<<<< HEAD
Release:        3%{?dist}
=======
Release:        4%{?dist}
>>>>>>> 94466699
License:        GPLv2+
Group:          System Environment/Security
URL:            https://www.gnu.org/software/hurd/community/gsoc/project_ideas/libcap.html
Source0:        https://www.kernel.org/pub/linux/libs/security/linux-privs/libcap2/%{name}-%{version}.tar.xz
Vendor:         Microsoft Corporation
Distribution:   Mariner
Patch0:         CVE-2023-2602.patch
Patch1:         CVE-2023-2603.patch
Patch2:         CVE-2025-1390.patch
<<<<<<< HEAD
=======
BuildRequires: glibc-static >= 2.35-7%{?dist}
>>>>>>> 94466699

%description
The libcap package implements the user-space interfaces to the POSIX 1003.1e capabilities available
in Linux kernels. These capabilities are a partitioning of the all powerful root privilege
into a set of distinct privileges.

%package        devel
Summary:        Development files for libcap
Group:          Development/Libraries
Requires:       %{name} = %{version}-%{release}

%description    devel
The libcap-devel package contains libraries, header files and documentation
for developing applications that use libcap.

%prep
%autosetup -p1

%build
sed -i 's:LIBDIR:PAM_&:g' pam_cap/Makefile
make %{?_smp_mflags}
%install
make prefix=%{_prefix}	SBINDIR=%{_sbindir} PAM_LIBDIR=%{_libdir} RAISE_SETFCAP=no DESTDIR=%{buildroot} LIBDIR=%{_libdir} install
chmod -v 755 %{buildroot}%{_libdir}/libcap.so

%check
cd progs
make sudotest
sed -i "s|pass_capsh --chroot=\$(/bin/pwd) ==||g" quicktest.sh
sed -i '/echo "attempt to exploit kernel bug"/,/^fi$/d' quicktest.sh
./quicktest.sh

%files
%defattr(-,root,root)
%license License
%{_libdir}/libcap.so.*
%{_libdir}/libpsx.so.*
%{_mandir}/man1/*
%{_mandir}/man8/*
%{_sbindir}/*

%files devel
%defattr(-,root,root)
%{_includedir}/*
%exclude %{_libdir}/libcap.a
%exclude %{_libdir}/libpsx.a
%{_libdir}/pkgconfig/*
%{_libdir}/libcap.so
%{_libdir}/libpsx.so
%{_mandir}/man3/*

%changelog
<<<<<<< HEAD
=======
* Wed Feb 26 2025 Kanishk Bansal <kanbansal@microsoft.com> - 2.60-4
- Modify check section to fix ptest

>>>>>>> 94466699
* Sun Feb 23 2025 Kanishk Bansal <kanbansal@microsoft.com> - 2.60-3
- Patch CVE-2025-1390

* Thu Jun 15 2023 Henry Li <lihl@microsoft.com> - 2.60-2
- Add patch to resolve CVE-2023-2602 and CVE-2023-2603
- Use autosetup

* Sat Nov 20 2021 Chris Co <chrco@microsoft.com> - 2.60-1
- Update version to 2.60

* Sat May 09 2020 Nick Samson <nisamson@microsoft.com> - 2.26-2
- Added %%license line automatically

* Mon Mar 16 2020 Andrew Phelps <anphel@microsoft.com> - 2.26-1
- Update version to 2.26. License verified.

* Tue Sep 03 2019 Mateusz Malisz <mamalisz@microsoft.com> - 2.25-9
- Initial CBL-Mariner import from Photon (license: Apache2).

* Tue Nov 14 2017 Alexey Makhalov <amakhalov@vmware.com> - 2.25-8
- Aarch64 support

* Wed Aug 09 2017 Danut Moraru <dmoraru@vmware.com> - 2.25-7
- Remove capsh test that runs chroot already in chroot, failing due to expected environment/dependencies not available

* Fri Apr 14 2017 Alexey Makhalov <amakhalov@vmware.com> - 2.25-6
- Remove attr deps.

* Wed Dec 07 2016 Xiaolin Li <xiaolinl@vmware.com> - 2.25-5
- Moved man3 to devel subpackage.

* Thu Nov 24 2016 Alexey Makhalov <amakhalov@vmware.com> - 2.25-4
- BuildRequired attr-devel.

* Thu Oct 06 2016 ChangLee <changlee@vmware.com> - 2.25-3
- Modified %check

* Tue May 24 2016 Priyesh Padmavilasom <ppadmavilasom@vmware.com> - 2.25-2
- GA - Bump release of all rpms

* Wed Feb 24 2016 Kumar Kaushik <kaushikk@vmware.com> - 2.25-1
- Updating Version.

* Mon Oct 12 2015 Xiaolin Li <xiaolinl@vmware.com> - 2.24-2
- Moving static lib files to devel package.

* Thu Oct 23 2014 Divya Thaluru <dthaluru@vmware.com> - 2.24-1
- Initial version<|MERGE_RESOLUTION|>--- conflicted
+++ resolved
@@ -1,11 +1,7 @@
 Summary:        Libcap
 Name:           libcap
 Version:        2.60
-<<<<<<< HEAD
-Release:        3%{?dist}
-=======
 Release:        4%{?dist}
->>>>>>> 94466699
 License:        GPLv2+
 Group:          System Environment/Security
 URL:            https://www.gnu.org/software/hurd/community/gsoc/project_ideas/libcap.html
@@ -15,10 +11,7 @@
 Patch0:         CVE-2023-2602.patch
 Patch1:         CVE-2023-2603.patch
 Patch2:         CVE-2025-1390.patch
-<<<<<<< HEAD
-=======
 BuildRequires: glibc-static >= 2.35-7%{?dist}
->>>>>>> 94466699
 
 %description
 The libcap package implements the user-space interfaces to the POSIX 1003.1e capabilities available
@@ -71,12 +64,9 @@
 %{_mandir}/man3/*
 
 %changelog
-<<<<<<< HEAD
-=======
 * Wed Feb 26 2025 Kanishk Bansal <kanbansal@microsoft.com> - 2.60-4
 - Modify check section to fix ptest
 
->>>>>>> 94466699
 * Sun Feb 23 2025 Kanishk Bansal <kanbansal@microsoft.com> - 2.60-3
 - Patch CVE-2025-1390
 
