--- conflicted
+++ resolved
@@ -122,13 +122,11 @@
 %{_unitdir}/*
 
 %changelog
-<<<<<<< HEAD
 * Mon July 8 2024 Bhagyashri Pathak <bhapathak@microsoft.com> - 24.0.9-6
 - Bump release to rebuild with go 1.22.4
-=======
+
 * Tue Jun 25 2024 Henry Beberman <henry.beberman@microsoft.com> - 24.0.9-6
 - Backport upstream change to search /usr/libexec for docker-proxy without daemon.json
->>>>>>> d51db93f
 
 * Thu Jun 06 2024 CBL-Mariner Servicing Account <cblmargh@microsoft.com> - 24.0.9-5
 - Bump release to rebuild with go 1.21.11
