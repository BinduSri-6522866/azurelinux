%{!?python2_sitelib: %define python2_sitelib %(python2 -c "from distutils.sysconfig import get_python_lib;print(get_python_lib())")}
%{!?python3_sitelib: %define python3_sitelib %(python3 -c "from distutils.sysconfig import get_python_lib;print(get_python_lib())")}
Summary:        Libxml2
Name:           libxml2
Version:        2.9.10
<<<<<<< HEAD
Release:        7%{?dist}
=======
Release:        4%{?dist}
>>>>>>> 7277504b
License:        MIT
Vendor:         Microsoft Corporation
Distribution:   Mariner
Group:          System Environment/General Libraries
URL:            http://www.xmlsoft.org/
Source0:        ftp://xmlsoft.org/libxml2/%{name}-%{version}.tar.gz
Patch0:         CVE-2019-20388.patch
Patch1:         CVE-2020-7595.patch
Patch2:         CVE-2020-24977.patch
BuildRequires:  python2-devel
BuildRequires:  python2-libs
BuildRequires:  python3-devel
Provides:       pkgconfig(libxml-2.0) = %{version}-%{release}
Provides:       %{name}-tools = %{version}-%{release}
Provides:       libxml-tools = %{version}-%{release}

%description
The libxml2 package contains libraries and utilities used for parsing XML files.

%package python
Summary:        The libxml2 python module
Group:          Development/Languages/Python
Requires:       %{name} = %{version}
Requires:       python2
Requires:       python2-libs

%description    python
The libxml2 python module

%package -n     python3-libxml2
Summary:        Python 3 bindings for libxml2.
Group:          Development/Libraries
Requires:       %{name} = %{version}
Requires:       python3
Provides:       %{name}-python3 = %{version}-%{release}

%description -n python3-libxml2
Python3 libxml2.

%package devel
Summary:        Libraries and header files for libxml
Requires:       %{name} = %{version}
Provides:       %{name}-devel%{?_isa} = %{version}-%{release}

%description devel
Static libraries and header files for the support library for libxml

%prep
%autosetup

%build
%configure \
    --disable-static \
    --with-history
make %{?_smp_mflags}

%install
[ %{buildroot} != "/"] && rm -rf %{buildroot}/*
make DESTDIR=%{buildroot} install
find %{buildroot} -type f -name "*.la" -delete -print
%{_fixperms} %{buildroot}/*

make clean
%configure \
    --disable-static \
    --with-python=%{_bindir}/python3
make %{?_smp_mflags}
make install DESTDIR=%{buildroot}

%check
make PYTHON_SUBDIR="" runtests

%post   -p /sbin/ldconfig
%postun -p /sbin/ldconfig

%clean
rm -rf %{buildroot}/*

%files
%defattr(-,root,root)
%license COPYING
%{_docdir}/*
%{_libdir}/libxml*
%{_libdir}/xml2Conf.sh
%{_bindir}/*
%{_datadir}/aclocal/*
%{_datadir}/gtk-doc/*
%{_mandir}/man1/*

%files python
%defattr(-,root,root)
%{python2_sitelib}/*

%files -n python3-libxml2
%defattr(-,root,root)
%{python3_sitelib}/*

%files devel
%defattr(-,root,root)
%{_includedir}/*
%{_mandir}/man3/*
%{_libdir}/pkgconfig/libxml-2.0.pc
%{_libdir}/cmake/libxml2/libxml2-config.cmake

%changelog
<<<<<<< HEAD
* Fri Mar 26 2021 Thomas Crain <thcrain@microsoft.com> - 2.9.10-7
- Merge the following releases from 1.0 to dev branch
- v-ruyche@microsoft.com, 2.9.10-3: Patch CVE-2020-24977.

* Fri Feb 05 2021 Joe Schmitt <joschmit@microsoft.com> - 2.9.10-6
- Provide libxml2-devel%%{?_isa}

* Fri Jan 29 2021 Joe Schmitt <joschmit@microsoft.com> - 2.9.10-5
- Provide libxml2-python3.

* Tue Dec 01 2020 Joe Schmitt <joschmit@microsoft.com> - 2.9.10-4
- Provide libxml-tools and libxml2-tools.

* Tue Nov 03 2020 Joe Schmitt <joschmit@microsoft.com> - 2.9.10-3
- Version pkgconfig(libxml-2.0) provide.
=======
* Wed Mar 03 2021 Andrew Phelps <anphel@microsoft.com> - 2.9.10-4
- Skip python tests which are known to be broken.

* Mon Oct 26 2020 Ruying Chen <v-ruyche@microsoft.com> - 2.9.10-3
- Patch CVE-2020-24977.
>>>>>>> 7277504b

* Wed Sep 09 2020 Thomas Crain <thcrain@microsoft.com> - 2.9.10-2
- Patch CVE-2019-20388 and CVE-2020-7595.

* Wed Jun 03 2020 Joe Schmitt <joschmit@microsoft.com> - 2.9.10-1
- Update to version 2.9.10 to resolve CVE-2018-14404, CVE-2018-14567 and CVE-2019-19956.
- Remove Fix_nullptr_deref_with_XPath_logic_ops.patch after version update.
- License verified.
- Remove SHA1 macro.

* Sat May 09 2020 Nick Samson <nisamson@microsoft.com> - 2.9.8-4
- Added %%license line automatically

* Tue Sep 03 2019 Mateusz Malisz <mamalisz@microsoft.com> - 2.9.8-3
- Initial CBL-Mariner import from Photon (license: Apache2).

* Fri Dec 07 2018 Dweep Advani <dadvani@vmware.com> - 2.9.8-2
- Fix CVE-2018-14404 and improve build and install sections

* Tue Sep 11 2018 Keerthana K <keerthanak@vmware.com> - 2.9.8-1
- Update to version 2.9.8

* Mon Feb 12 2018 Xiaolin Li <xiaolinl@vmware.com> - 2.9.7-1
- Update to version 2.9.7

* Wed Oct 18 2017 Xiaolin Li <xiaolinl@vmware.com> - 2.9.6-1
- Update to version 2.9.6

* Mon Oct 2 2017 Anish Swaminathan <anishs@vmware.com> - 2.9.4-12
- Remove call to _PyVerify_fd

* Wed Aug 09 2017 Dheeraj Shetty <dheerajs@vmware.com> - 2.9.4-11
- Apply patch for CVE-2017-8872

* Mon Aug 07 2017 Danut Moraru <dmoraru@vmware.com> - 2.9.4-10
- Change expected parsing error for test for upstream bug 781205 introduced by CVE-2017-9049

* Mon Jul 10 2017 Divya Thaluru <dthaluru@vmware.com> - 2.9.4-9
- Apply patch for CVE-2017-9047, CVE-2017-9048, CVE-2017-9049 and CVE-2017-9050

* Thu May 18 2017 Xiaolin Li <xiaolinl@vmware.com> - 2.9.4-8
- Move python2 requires to python subpackage.

* Wed Apr 26 2017 Siju Maliakkal <smaliakkal@vmware.com> - 2.9.4-7
- Modified python3 version in configure

* Thu Apr 13 2017 Xiaolin Li <xiaolinl@vmware.com> - 2.9.4-6
- Added python3-libxml2 package.

* Tue Jan 3 2017 Alexey Makhalov <amakhalov@vmware.com> - 2.9.4-5
- Fix for CVE-2016-9318

* Wed Dec 07 2016 Xiaolin Li <xiaolinl@vmware.com> - 2.9.4-4
- Moved man3 to devel subpackage.

* Thu Oct 20 2016 Priyesh Padmavilasom <ppadmavilasom@vmware.com> - 2.9.4-3
- Apply patch for CVE-2016-5131

* Mon Oct 03 2016 Chang Lee <changlee@vmware.com> - 2.9.4-2
- Modified check

* Wed Jun 01 2016 Anish Swaminathan <anishs@vmware.com> - 2.9.4-1
- Upgrade to 2.9.4

* Tue May 24 2016 Priyesh Padmavilasom <ppadmavilasom@vmware.com> - 2.9.3-2
- GA - Bump release of all rpms

* Tue Feb 23 2016 Harish Udaiya Kumar <hudaiyakumar@vmware.com> - 2.9.3-1
- Upgraded to version 2.9.3

* Thu Jan 28 2016 Xiaolin Li <xiaolinl@vmware.com> - 2.9.2-1
- Downgrade to version 2.9.2
- libxml 2.9.3 has been found to have major functional issues.
- Until these are resolved, please roadmap updating to 2.9.2.

* Wed Dec 2 2015 Xiaolin Li <xiaolinl@vmware.com> - 2.9.3-1
- Update to version 2.9.3

* Thu Jul 2 2015 Mahmoud Bassiouny <mbassiouny@vmware.com> - 2.9.1-3
- Seperate the python module from the main library

* Thu Jun 11 2015 Alexey Makhalov <amakhalov@vmware.com> - 2.9.1-2
- Moved 'Provides: pkgconfig(...)' into base package

* Mon Oct 13 2014 Divya Thaluru <dthaluru@vmware.com> - 2.9.1-1
- Initial build.  First version<|MERGE_RESOLUTION|>--- conflicted
+++ resolved
@@ -3,11 +3,7 @@
 Summary:        Libxml2
 Name:           libxml2
 Version:        2.9.10
-<<<<<<< HEAD
 Release:        7%{?dist}
-=======
-Release:        4%{?dist}
->>>>>>> 7277504b
 License:        MIT
 Vendor:         Microsoft Corporation
 Distribution:   Mariner
@@ -113,10 +109,10 @@
 %{_libdir}/cmake/libxml2/libxml2-config.cmake
 
 %changelog
-<<<<<<< HEAD
 * Fri Mar 26 2021 Thomas Crain <thcrain@microsoft.com> - 2.9.10-7
 - Merge the following releases from 1.0 to dev branch
 - v-ruyche@microsoft.com, 2.9.10-3: Patch CVE-2020-24977.
+- anphel@microsoft.com, 2.9.10-4: Skip python tests which are known to be broken.
 
 * Fri Feb 05 2021 Joe Schmitt <joschmit@microsoft.com> - 2.9.10-6
 - Provide libxml2-devel%%{?_isa}
@@ -129,13 +125,6 @@
 
 * Tue Nov 03 2020 Joe Schmitt <joschmit@microsoft.com> - 2.9.10-3
 - Version pkgconfig(libxml-2.0) provide.
-=======
-* Wed Mar 03 2021 Andrew Phelps <anphel@microsoft.com> - 2.9.10-4
-- Skip python tests which are known to be broken.
-
-* Mon Oct 26 2020 Ruying Chen <v-ruyche@microsoft.com> - 2.9.10-3
-- Patch CVE-2020-24977.
->>>>>>> 7277504b
 
 * Wed Sep 09 2020 Thomas Crain <thcrain@microsoft.com> - 2.9.10-2
 - Patch CVE-2019-20388 and CVE-2020-7595.
