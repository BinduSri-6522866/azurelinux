
# We ship a .pc file but don't want to have a dep on pkg-config. We
# strip the automatically generated dep here and instead co-own the
# directory.
%global __requires_exclude pkg-config

%global pkgdir %{_prefix}/lib/systemd
%global system_unit_dir %{pkgdir}/system
%global user_unit_dir %{pkgdir}/user

%if 0%{?__isa_bits} == 64
%global elf_bits (64bit)
%global elf_suffix ()%{elf_bits}
%endif

%bcond bzip2  1
%bcond gnutls 0
%bcond lz4    1
%bcond xz     1
%bcond zlib   1
%bcond zstd   1

# Bootstrap may be needed to break circular dependencies with cryptsetup,
# e.g. when re-building cryptsetup on a json-c SONAME-bump.
%bcond bootstrap 0
%bcond tests     1
%bcond lto       1

# Support for quick builds with rpmbuild --build-in-place.
# See README.build-in-place.
%bcond inplace 0

# Custom settings for Azure Linux
#  We don't need to support FIDO hardware for cryptenroll/cryptsetup
%bcond libfido2 0
#  This is needed only to include a splash image when building a UKI with ukify
%bcond pillow 0
#  We don't need to generate any QR codes
%bcond qrencode 0
#  This is only used for udev tracing
%bcond systemtap 0
#  We don't need to support Xen
%bcond xen 0

Name:           systemd
Url:            https://systemd.io
%if %{without inplace}
Version:        255
%else
# determine the build information from local checkout
Version:        %(tools/meson-vcs-tag.sh . error | sed -r 's/-([0-9])/.^\1/; s/-g/_g/')
%endif
<<<<<<< HEAD
Release:        8%{?dist}
=======
Release:        9%{?dist}
>>>>>>> 290f6698

# FIXME - hardcode to 'stable' for now as that's what we have in our blobstore
%global stable 1
# %%global stable %%(c="%%version"; [ "$c" = "${c#*.*}" ]; echo $?)

# For a breakdown of the licensing, see README
License:        LGPL-2.1-or-later AND MIT AND GPL-2.0-or-later
Vendor:         Microsoft Corporation
Distribution:   Azure Linux
Summary:        System and Service Manager

%if %{undefined version_no_tilde}
# This is defined in 'macros.rust-srpm' which we may not have installed.
# However, we don't plan on using any RC releases, so we should be able to just define it directly to the version.
%define version_no_tilde %version
%endif

# download tarballs with "spectool -g systemd.spec"
%if %{defined commit}
Source0:        https://github.com/systemd/systemd%{?stable:-stable}/archive/%{commit}/%{name}-%{shortcommit}.tar.gz
%else
%if 0%{?stable}
Source0:        https://github.com/systemd/systemd-stable/archive/v%{version_no_tilde}/%{name}-%{version_no_tilde}.tar.gz
%else
Source0:        https://github.com/systemd/systemd/archive/v%{version_no_tilde}/%{name}-%{version_no_tilde}.tar.gz
%endif
%endif
# This file must be available before %%prep.
# It is generated during systemd build and can be found in build/src/core/.
Source1:        triggers.systemd
Source2:        split-files.py

# Prevent accidental removal of the systemd package
Source4:        yum-protect-systemd.conf

Source6:        sysctl.conf.README
Source7:        systemd-journal-remote.xml
Source8:        systemd-journal-gatewayd.xml
Source9:        20-yama-ptrace.conf
Source10:       systemd-udev-trigger-no-reload.conf

Source14:       10-oomd-defaults.conf
Source15:       10-oomd-per-slice-defaults.conf
Source16:       10-timeout-abort.conf
Source17:       10-map-count.conf

Source21:       macros.sysusers
Source22:       sysusers.attr
Source23:       sysusers.prov
Source24:       sysusers.generate-pre.sh

Source25:       98-default-mac-none.link

%if 0
GIT_DIR=../../src/systemd/.git git format-patch-ab --no-signature -M -N v235..v235-stable
i=1; for j in 00*patch; do printf "Patch%04d:      %s\n" $i $j; i=$((i+1));done|xclip
GIT_DIR=../../src/systemd/.git git diffab -M v233..master@{2017-06-15} -- hwdb/[67]* hwdb/parse_hwdb.py >hwdb.patch
%endif

# Backports of patches from upstream (0000–0499)
#
# Any patches which are "in preparation" upstream should be listed here, rather
# than in the next section. Packit CI will drop any patches in this range before
# applying upstream pull requests.

# Work-around for dracut issue: run generators directly when we are in initrd
# https://bugzilla.redhat.com/show_bug.cgi?id=2164404
# Drop when dracut-060 is available.
Patch0001:      https://github.com/systemd/systemd/pull/26494.patch


# Those are downstream-only patches, but we don't want them in packit builds:
# https://bugzilla.redhat.com/show_bug.cgi?id=1738828
Patch0490:      use-bfq-scheduler.patch

# Adjust upstream config to use our shared stack
Patch0491:      fedora-use-system-auth-in-pam-systemd-user.patch

# Patches for Azure Linux
Patch0900: do-not-test-openssl-sm3.patch

%ifarch %{ix86} x86_64 aarch64
%global want_bootloader 1
%endif

# additional BuildRequires for Azure Linux
BuildRequires:  glibc-devel
BuildRequires:  pkgconfig(libcrypt)
BuildRequires:  p11-kit-devel
BuildRequires:  polkit-devel
# This is required for /etc/os-release, as the systemd uses this during src/boot/efi build
BuildRequires:  azurelinux-release
# This is required because...toolkit
BuildRequires:  systemd-bootstrap-rpm-macros

BuildRequires:  gcc
BuildRequires:  gcc-c++
BuildRequires:  clang
BuildRequires:  coreutils
BuildRequires:  libcap-devel
BuildRequires:  libmount-devel
BuildRequires:  pkgconfig(fdisk)
BuildRequires:  libpwquality-devel
BuildRequires:  pam-devel
BuildRequires:  libselinux-devel
BuildRequires:  audit-libs-devel
%if %{without bootstrap}
BuildRequires:  cryptsetup-devel
%endif
BuildRequires:  dbus-devel
BuildRequires:  /sbin/sfdisk
# /usr/bin/getfacl is needed by test-acl-util
BuildRequires:  /usr/bin/getfacl
BuildRequires:  libacl-devel
BuildRequires:  gobject-introspection-devel
BuildRequires:  libblkid-devel
%if %{with xz}
BuildRequires:  xz-devel
BuildRequires:  xz
%endif
%if %{with lz4}
BuildRequires:  lz4-devel
BuildRequires:  lz4
%endif
%if %{with bzip2}
BuildRequires:  bzip2-devel
%endif
%if %{with zstd}
BuildRequires:  libzstd-devel
%endif
BuildRequires:  libidn2-devel
BuildRequires:  libcurl-devel
BuildRequires:  kmod-devel
BuildRequires:  elfutils-devel
BuildRequires:  openssl-devel
%if %{with gnutls}
BuildRequires:  gnutls-devel
%endif
%if %{with qrencode}
BuildRequires:  qrencode-devel
%endif
BuildRequires:  libmicrohttpd-devel
BuildRequires:  libxkbcommon-devel
BuildRequires:  iptables-devel
%if %{with libfido2}
BuildRequires:  pkgconfig(libfido2)
%endif
BuildRequires:  pkgconfig(tss2-esys)
BuildRequires:  pkgconfig(tss2-rc)
BuildRequires:  pkgconfig(tss2-mu)
BuildRequires:  pkgconfig(libbpf)
%if %{with systemtap}
# This is required for udev tracing
BuildRequires:  systemtap-sdt-devel
%endif
BuildRequires:  libxslt
BuildRequires:  docbook-style-xsl
BuildRequires:  pkgconfig
BuildRequires:  gperf
BuildRequires:  gawk
BuildRequires:  tree
BuildRequires:  hostname
BuildRequires:  python3
BuildRequires:  python3-devel
BuildRequires:  python3dist(jinja2)
BuildRequires:  python3dist(lxml)
BuildRequires:  python3dist(pefile)
%if %{with pillow}
BuildRequires:  python3dist(pillow)
%endif
BuildRequires:  python3dist(pytest-flakes)
BuildRequires:  python3dist(pytest)
BuildRequires:  python3dist(zstd)
%if 0%{?want_bootloader}
BuildRequires:  python3dist(pyelftools)
%endif
# gzip and lzma are provided by the stdlib
BuildRequires:  firewalld-filesystem
BuildRequires:  libseccomp-devel
BuildRequires:  meson >= 0.43
BuildRequires:  gettext
# We use RUNNING_ON_VALGRIND in tests, so the headers need to be available
BuildRequires:  valgrind-devel
BuildRequires:  pkgconfig(bash-completion)
BuildRequires:  perl
BuildRequires:  perl(IPC::SysV)

%ifnarch %ix86
# bpftool is not built for i368
BuildRequires:  bpftool
%global have_bpf 1
%endif

%if %{with xen}
%ifarch x86_64 aarch64
%global have_xen 1
# That package is only built for those two architectures
BuildRequires:  xen-devel
%endif
%endif

Requires(post): coreutils
Requires(post): grep
# systemd-machine-id-setup requires libssl
Requires(post): openssl-libs
Requires:       dbus >= 1.9.18
Requires:       %{name}-pam%{_isa} = %{version}-%{release}
# FIXME - our toolkit can't handle logical deps like this
#Requires(meta): (%%{name}-rpm-macros = %%{version}-%%{release} if rpm-build)
Requires(meta): %{name}-rpm-macros = %{version}-%{release}
Requires:       %{name}-libs%{_isa} = %{version}-%{release}
Recommends:     %{name}-networkd = %{version}-%{release}
Recommends:     %{name}-resolved = %{version}-%{release}
Recommends:     diffutils
# FIXME - our toolkit can't handle logical deps like this
#Requires:       (util-linux-core or util-linux)
Requires:       util-linux
Recommends:     libxkbcommon%{_isa}
Provides:       /bin/systemctl
Provides:       /sbin/shutdown
Provides:       syslog
Provides:       systemd-units = %{version}-%{release}
Obsoletes:      systemd-bootstrap <= %{version}-%{release}
Obsoletes:      system-setup-keyboard < 0.9
Provides:       system-setup-keyboard = 0.9
# systemd-sysv-convert was removed in f20: https://fedorahosted.org/fpc/ticket/308
Obsoletes:      systemd-sysv < 206
# self-obsoletes so that dnf will install new subpackages on upgrade (#1260394)
Obsoletes:      %{name} < 249~~
Provides:       systemd-sysv = 206
Conflicts:      initscripts < 9.56.1
%if 0%{?fedora}
Conflicts:      fedora-release < 23-0.12
%endif
# Make sure that dracut supports systemd-executor and the renames done for v255
Conflicts:      dracut < 059

Obsoletes:      timedatex < 0.6-3
Provides:       timedatex = 0.6-3
Conflicts:      %{name}-standalone-repart < %{version}-%{release}^
Provides:       %{name}-repart = %{version}-%{release}
Conflicts:      %{name}-standalone-tmpfiles < %{version}-%{release}^
Provides:       %{name}-tmpfiles = %{version}-%{release}
Conflicts:      %{name}-standalone-sysusers < %{version}-%{release}^
Provides:       %{name}-sysusers = %{version}-%{release}
Conflicts:      %{name}-standalone-shutdown < %{version}-%{release}^
Provides:       %{name}-shutdown = %{version}-%{release}

# Recommends to replace normal Requires deps for stuff that is dlopen()ed
Recommends:     libidn2.so.0%{?elf_suffix}
Recommends:     libidn2.so.0(IDN2_0.0.0)%{?elf_bits}
Recommends:     libpcre2-8.so.0%{?elf_suffix}
Recommends:     libpwquality.so.1%{?elf_suffix}
Recommends:     libpwquality.so.1(LIBPWQUALITY_1.0)%{?elf_bits}
%if %{with qrencode}
Recommends:     libqrencode.so.4%{?elf_suffix}
%endif
Recommends:     libbpf.so.1%{?elf_suffix}
Recommends:     libbpf.so.1(LIBBPF_0.4.0)%{?elf_bits}

# used by systemd-coredump and systemd-analyze
Recommends:     libdw.so.1%{?elf_suffix}
Recommends:     libdw.so.1(ELFUTILS_0.186)%{?elf_bits}
Recommends:     libelf.so.1%{?elf_suffix}
Recommends:     libelf.so.1(ELFUTILS_1.7)%{?elf_bits}

# used by dissect, integritysetup, veritysetyp, growfs, repart, cryptenroll, home
Recommends:     libcryptsetup.so.12%{?elf_suffix}
Recommends:     libcryptsetup.so.12(CRYPTSETUP_2.4)%{?elf_bits}

%description
systemd is a system and service manager that runs as PID 1 and starts the rest
of the system. It provides aggressive parallelization capabilities, uses socket
and D-Bus activation for starting services, offers on-demand starting of
daemons, keeps track of processes using Linux control groups, maintains mount
and automount points, and implements an elaborate transactional dependency-based
service control logic. systemd supports SysV and LSB init scripts and works as a
replacement for sysvinit. Other parts of this package are a logging daemon,
utilities to control basic system configuration like the hostname, date, locale,
maintain a list of logged-in users, system accounts, runtime directories and
settings, and a logging daemons.
%if 0%{?stable}
This package was built from the %(c=%version; echo "v${c%.*}-stable") branch of systemd.
%endif

%package libs
Summary:        systemd libraries
License:        LGPL-2.1-or-later AND MIT
Obsoletes:      libudev < 183
Obsoletes:      systemd < 185-4
Conflicts:      systemd < 185-4
Obsoletes:      systemd-compat-libs < 230
Obsoletes:      nss-myhostname < 0.4
Provides:       nss-myhostname = 0.4
Provides:       nss-myhostname%{_isa} = 0.4
Obsoletes:      systemd-bootstrap-libs <= %{version}-%{release}

%description libs
Libraries for systemd and udev.

%package pam
Summary:        systemd PAM module
Requires:       %{name} = %{version}-%{release}

%description pam
Systemd PAM module registers the session with systemd-logind.

%package rpm-macros
Summary:        Macros that define paths and scriptlets related to systemd
BuildArch:      noarch
Obsoletes:      systemd-bootstrap-rpm-macros <= %{version}-%{release}

%description rpm-macros
Just the definitions of rpm macros.

See
https://docs.fedoraproject.org/en-US/packaging-guidelines/Scriptlets/#_systemd
for information how to use those macros.

%package devel
Summary:        Development headers for systemd
License:        LGPL-2.1-or-later AND MIT
Requires:       %{name}-libs%{_isa} = %{version}-%{release}
# FIXME - our toolkit can't handle logical deps like this
#Requires(meta): (%%{name}-rpm-macros = %%{version}-%%{release} if rpm-build)
Requires(meta): %{name}-rpm-macros = %{version}-%{release}
Provides:       libudev-devel = %{version}
Provides:       libudev-devel%{_isa} = %{version}
Obsoletes:      libudev-devel < 183
Obsoletes:      systemd-bootstrap-devel <= %{version}-%{release}

%description devel
Development headers and auxiliary files for developing applications linking
to libudev or libsystemd.

%package udev
Summary: Rule-based device node and kernel event manager
License:        LGPL-2.1-or-later

Requires:       systemd%{_isa} = %{version}-%{release}
Requires(post):   systemd
Requires(preun):  systemd
Requires(postun): systemd
Requires(post): grep
Requires:       kmod >= 18-4
# https://bodhi.fedoraproject.org/updates/FEDORA-2020-dd43dd05b1
Obsoletes:      systemd < 245.6-1
Provides:       udev = %{version}
Provides:       udev%{_isa} = %{version}
Obsoletes:      udev < 183
# FIXME - our toolkit can't handle logical deps like this
#Requires:       (grubby > 8.40-72 if grubby)
#Requires:       (sdubby > 1.0-3 if sdubby)

# Recommends to replace normal Requires deps for stuff that is dlopen()ed
# used by dissect, integritysetup, veritysetyp, growfs, repart, cryptenroll, home
Recommends:     libcryptsetup.so.12%{?elf_suffix}
Recommends:     libcryptsetup.so.12(CRYPTSETUP_2.4)%{?elf_bits}

# used by systemd-coredump and systemd-analyze
Recommends:     libdw.so.1%{?elf_suffix}
Recommends:     libdw.so.1(ELFUTILS_0.186)%{?elf_bits}
Recommends:     libelf.so.1%{?elf_suffix}
Recommends:     libelf.so.1(ELFUTILS_1.7)%{?elf_bits}

# used by home, cryptsetup, cryptenroll, logind
%if %{with libfido2}
Recommends:     libfido2.so.1%{?elf_suffix}
%endif
Recommends:     libp11-kit.so.0%{?elf_suffix}
Recommends:     libtss2-esys.so.0%{?elf_suffix}
Recommends:     libtss2-mu.so.0%{?elf_suffix}
Recommends:     libtss2-rc.so.0%{?elf_suffix}

# https://bugzilla.redhat.com/show_bug.cgi?id=1377733#c9
Suggests:       systemd-bootchart
# https://bugzilla.redhat.com/show_bug.cgi?id=1408878
Requires:       kbd

# https://bugzilla.redhat.com/show_bug.cgi?id=1753381
Provides:       u2f-hidraw-policy = 1.0.2-40
Obsoletes:      u2f-hidraw-policy < 1.0.2-40

# self-obsoletes to install both packages after split of systemd-boot
Obsoletes:      systemd-udev < 252.2^

%description udev
This package contains systemd-udev and the rules and hardware database needed to
manage device nodes. This package is necessary on physical machines and in
virtual machines, but not in containers.

This package also provides systemd-timesyncd, a network time protocol daemon.

It also contains tools to manage encrypted home areas and secrets bound to the
machine, and to create or grow partitions and make file systems automatically.

%if 0%{?want_bootloader}
%package ukify
Summary:        Tool to build Unified Kernel Images
Requires:       %{name} = %{version}-%{release}

Requires:       python3dist(pefile)
Requires:       python3dist(zstd)
Requires:       python3dist(cryptography)
%if %{with pillow}
Recommends:     python3dist(pillow)
%endif

BuildArch:      noarch

%description ukify
This package provides ukify, a script that combines a kernel image, an initrd,
with a command line, and possibly PCR measurements and other metadata, into a
Unified Kernel Image (UKI).

%package boot-unsigned
Summary: UEFI boot manager (unsigned version)

Provides: systemd-boot-unsigned-%{efi_arch} = %version-%release
Provides: systemd-boot = %version-%release
Provides: systemd-boot%{_isa} = %version-%release
# A provides with just the version, no release or dist, used to build systemd-boot
Provides: version(systemd-boot-unsigned) = %version
Provides: version(systemd-boot-unsigned)%{_isa} = %version

# self-obsoletes to install both packages after split of systemd-boot
Obsoletes:      systemd-udev < 252.2^

%description boot-unsigned
systemd-boot (short: sd-boot) is a simple UEFI boot manager. It provides a
graphical menu to select the entry to boot and an editor for the kernel command
line. systemd-boot supports systems with UEFI firmware only.

This package contains the unsigned version. Install systemd-boot instead to get
the version that works with Secure Boot.
%endif

%package container
# Name is the same as in Debian
Summary: Tools for containers and VMs
Requires:       %{name}%{_isa} = %{version}-%{release}
Requires(post):   systemd
Requires(preun):  systemd
Requires(postun): systemd
# obsolete parent package so that dnf will install new subpackage on upgrade (#1260394)
Obsoletes:      %{name} < 229-5
# Bias the system towards libcurl-minimal if nothing pulls in full libcurl (#1997040)
Suggests:       libcurl-minimal
License:        LGPL-2.1-or-later

%description container
Systemd tools to spawn and manage containers and virtual machines.

This package contains systemd-nspawn, systemd-vmspawn, machinectl,
systemd-machined, and systemd-importd.

%package journal-remote
# Name is the same as in Debian
Summary:        Tools to send journal events over the network
Requires:       %{name}%{_isa} = %{version}-%{release}
License:        LGPL-2.1-or-later
Requires:       firewalld-filesystem
Provides:       %{name}-journal-gateway = %{version}-%{release}
Provides:       %{name}-journal-gateway%{_isa} = %{version}-%{release}
Obsoletes:      %{name}-journal-gateway < 227-7
# Bias the system towards libcurl-minimal if nothing pulls in full libcurl (#1997040)
Suggests:       libcurl-minimal

%description journal-remote
Programs to forward journal entries over the network, using encrypted HTTP, and
to write journal files from serialized journal contents.

This package contains systemd-journal-gatewayd, systemd-journal-remote, and
systemd-journal-upload.

%package networkd
Summary:        System daemon that manages network configurations
Requires:       %{name}%{_isa} = %{version}-%{release}
License:        LGPL-2.1-or-later
# https://src.fedoraproject.org/rpms/systemd/pull-request/34
Obsoletes:      systemd < 246.6-2

%description networkd
systemd-networkd is a system service that manages networks. It detects and
configures network devices as they appear, as well as creating virtual network
devices.

%package networkd-defaults
Summary:        Configure network interfaces with networkd by default
Requires:       %{name}-networkd = %{version}-%{release}
License:        MIT-0
BuildArch:      noarch

%description networkd-defaults
This package contains a set of config files for systemd-networkd that cause it
to configure network interfaces by default. Note that systemd-networkd needs to
enabled for this to have any effect.

%package resolved
Summary:        Network Name Resolution manager
Requires:       %{name}%{_isa} = %{version}-%{release}
Obsoletes:      %{name} < 249~~
Requires:       libidn2.so.0%{?elf_suffix}
Requires:       libidn2.so.0(IDN2_0.0.0)%{?elf_bits}
Requires(posttrans): grep

%description resolved
systemd-resolved is a system service that provides network name resolution to
local applications. It implements a caching and validating DNS/DNSSEC stub
resolver, as well as an LLMNR and MulticastDNS resolver and responder.

%package oomd-defaults
Summary:        Configuration files for systemd-oomd
Requires:       %{name}-udev = %{version}-%{release}
License:        LGPL-2.1-or-later
BuildArch:      noarch

%description oomd-defaults
A set of drop-in files for systemd units to enable action from systemd-oomd,
a userspace out-of-memory (OOM) killer.

%package tests
Summary:       Internal unit tests for systemd
Requires:      %{name}%{_isa} = %{version}-%{release}
# This dependency is provided transitively. Also add it explicitly to
# appease rpminspect, https://github.com/rpminspect/rpminspect/issues/1231:
Requires:      %{name}-libs%{_isa} = %{version}-%{release}

License:       LGPL-2.1-or-later

%description tests
"Installed tests" that are usually run as part of the build system. They can be
useful to test systemd internals.

%package standalone-repart
Summary:       Standalone systemd-repart binary for use on systems without systemd
Provides:      %{name}-repart = %{version}-%{release}
RemovePathPostfixes: .standalone

%description standalone-repart
Standalone systemd-repart binary with no dependencies on the systemd-shared library or
other libraries from systemd-libs. This package conflicts with the main systemd
package and is meant for use on systems without systemd.

%package standalone-tmpfiles
Summary:       Standalone systemd-tmpfiles binary for use on systems without systemd
Provides:      %{name}-tmpfiles = %{version}-%{release}
RemovePathPostfixes: .standalone

%description standalone-tmpfiles
Standalone systemd-tmpfiles binary with no dependencies on the systemd-shared library or
other libraries from systemd-libs. This package conflicts with the main systemd
package and is meant for use on systems without systemd.

%package standalone-sysusers
Summary:       Standalone systemd-sysusers binary for use on systems without systemd
Provides:      %{name}-sysusers = %{version}-%{release}
RemovePathPostfixes: .standalone

%description standalone-sysusers
Standalone systemd-sysusers binary with no dependencies on the systemd-shared library or
other libraries from systemd-libs. This package conflicts with the main systemd
package and is meant for use on systems without systemd.

%package standalone-shutdown
Summary:       Standalone systemd-shutdown binary for use on systems without systemd
Provides:      %{name}-shutdown = %{version}-%{release}
RemovePathPostfixes: .standalone

%description standalone-shutdown
Standalone systemd-shutdown binary with no dependencies on the systemd-shared library or
other libraries from systemd-libs. This package conflicts with the main systemd
package and is meant for use in exitrds.

%prep
%autosetup -n %{?commit:%{name}%[%stable?"-stable":""]-%{commit}}%{!?commit:%{name}%[%stable?"-stable":""]-%{version_no_tilde}} -p1

%build

CONFIGURE_OPTS=(
        -Dmode=release
        -Dsysvinit-path=/etc/rc.d/init.d
        -Drc-local=/etc/rc.d/rc.local
        -Dntp-servers=
        -Ddns-servers=
        -Duser-path=/usr/local/bin:/usr/local/sbin:/usr/bin:/usr/sbin
        -Dservice-watchdog=
        -Ddev-kvm-mode=0666
        -Dkmod=enabled
        -Dxkbcommon=enabled
        -Dblkid=enabled
        -Dfdisk=enabled
        -Dseccomp=enabled
        -Dima=true
        -Dselinux=enabled
        -Dbpf-framework=%[0%{?have_bpf}?"enabled":"disabled"]
        -Dapparmor=disabled
        -Dpolkit=enabled
        -Dxz=%[%{with xz}?"enabled":"disabled"]
        -Dzlib=%[%{with zlib}?"enabled":"disabled"]
        -Dbzip2=%[%{with bzip2}?"enabled":"disabled"]
        -Dlz4=%[%{with lz4}?"enabled":"disabled"]
        -Dzstd=%[%{with zstd}?"enabled":"disabled"]
        -Dpam=enabled
        -Dacl=enabled
        -Dsmack=true
        -Dopenssl=enabled
        -Dcryptolib=openssl
        -Dp11kit=enabled
        -Dgcrypt=disabled
        -Daudit=enabled
        -Delfutils=enabled
        -Dlibcryptsetup=%[%{with bootstrap}?"disabled":"enabled"]
        -Delfutils=enabled
        -Dpwquality=enabled
        -Dqrencode=%[%{with qrencode}?"enabled":"disabled"]
        -Dgnutls=%[%{with gnutls}?"enabled":"disabled"]
        -Dmicrohttpd=enabled
        -Dvmspawn=enabled
        -Dlibidn2=enabled
        -Dlibiptc=disabled
        -Dlibcurl=enabled
        -Dlibfido2=%[%{with libfido2}?"enabled":"disabled"]
        -Dxenctrl=%[0%{?have_xen}?"enabled":"disabled"]
        -Defi=true
        -Dtpm=true
        -Dtpm2=enabled
        -Dhwdb=true
        -Dsysusers=true
        -Dstandalone-binaries=true
        -Ddefault-kill-user-processes=false
        -Dfirst-boot-full-preset=true
        -Ddefault-network=true
        -Dtests=unsafe
        -Dinstall-tests=true
        -Dtty-gid=5
        -Dusers-gid=100
        -Dnobody-user=nobody
        -Dnobody-group=nobody
        -Dcompat-mutable-uid-boundaries=true
        -Dsplit-bin=true
        -Db_lto=%[%{with lto}?"true":"false"]
        -Db_ndebug=false
        -Dman=enabled
        -Dversion-tag=%{version}-%{release}
        # https://bugzilla.redhat.com/show_bug.cgi?id=1906010
        -Dshared-lib-tag=%{version_no_tilde}-%{release}
        -Dfallback-hostname="localhost"
        -Ddefault-dnssec=no
        -Ddefault-dns-over-tls=no
        # https://bugzilla.redhat.com/show_bug.cgi?id=1867830
        -Ddefault-mdns=no
        -Ddefault-llmnr=resolve
        # https://bugzilla.redhat.com/show_bug.cgi?id=2028169
        -Dstatus-unit-format-default=combined
        # https://fedoraproject.org/wiki/Changes/Shorter_Shutdown_Timer
        -Ddefault-timeout-sec=45
        -Ddefault-user-timeout-sec=45
        -Doomd=true
        -Dadm-gid=4
        -Daudio-gid=63
        -Dcdrom-gid=11
        -Ddialout-gid=18
        -Ddisk-gid=6
        -Dinput-gid=104
        -Dkmem-gid=9
        -Dkvm-gid=36
        -Dlp-gid=7
        -Drender-gid=105
        -Dsgx-gid=106
        -Dtape-gid=33
        -Dtty-gid=5
        -Dusers-gid=100
        -Dutmp-gid=22
        -Dvideo-gid=39
        -Dwheel-gid=10
        -Dsystemd-journal-gid=190
        -Dsystemd-network-uid=192
        -Dsystemd-resolve-uid=193
        # -Dsystemd-timesync-uid=, not set yet

        # For now, let's build the bootloader in the same places where we
        # built with gnu-efi. Later on, we might want to extend coverage, but
        # considering that that support is untested, let's not do this now.
        # Note, ukify requires bootloader, let's also explicitly enable/disable it
        # here for https://github.com/systemd/systemd/pull/24175.
        -Dbootloader=%[%{?want_bootloader}?"enabled":"disabled"]
        -Dukify=%[%{?want_bootloader}?"enabled":"disabled"]
)

%if %{without lto}
%global _lto_cflags %nil
%endif

# Do configuration. If doing an inplace build, try to do
# reconfiguration to pick up new options.
%if %{with inplace}
  command -v ccache 2>/dev/null && { CC="${CC:-ccache %__cc}"; CXX="${CXX:-ccache %__cxx}"; }

  [ -e %{_vpath_builddir}/build.ninja ] &&
  %__meson configure %{_vpath_builddir} "${CONFIGURE_OPTS[@]}" ||
%endif
{ %meson "${CONFIGURE_OPTS[@]}"; }

%meson_build

new_triggers=%{_vpath_builddir}/src/rpm/triggers.systemd.sh
if ! diff -u %{SOURCE1} ${new_triggers}; then
   echo -e "\n\n\nWARNING: triggers.systemd in Source1 is different!"
   echo -e "      cp $PWD/${new_triggers} %{SOURCE1}\n\n\n"
   sleep 5
fi

sed -r 's|/system/|/user/|g' %{SOURCE16} >10-timeout-abort.conf.user

%install
%meson_install

# udev links
mkdir -p %{buildroot}/%{_sbindir}
ln -sf ../bin/udevadm %{buildroot}%{_sbindir}/udevadm

# Compatiblity and documentation files
touch %{buildroot}/etc/crypttab
chmod 600 %{buildroot}/etc/crypttab

# /etc/sysctl.conf compat
install -Dm0644 %{SOURCE6} %{buildroot}/etc/sysctl.conf
ln -s ../sysctl.conf %{buildroot}/etc/sysctl.d/99-sysctl.conf

# Make sure these directories are properly owned
mkdir -p %{buildroot}%{system_unit_dir}/basic.target.wants
mkdir -p %{buildroot}%{system_unit_dir}/default.target.wants
mkdir -p %{buildroot}%{system_unit_dir}/dbus.target.wants
mkdir -p %{buildroot}%{system_unit_dir}/syslog.target.wants
mkdir -p %{buildroot}/run
mkdir -p %{buildroot}%{_localstatedir}/log
touch %{buildroot}%{_localstatedir}/log/lastlog
chmod 0664 %{buildroot}%{_localstatedir}/log/lastlog
touch %{buildroot}/run/utmp
touch %{buildroot}%{_localstatedir}/log/{w,b}tmp

# Make sure the user generators dir exists too
mkdir -p %{buildroot}%{pkgdir}/system-generators
mkdir -p %{buildroot}%{pkgdir}/user-generators

# Create new-style configuration files so that we can ghost-own them
touch %{buildroot}%{_sysconfdir}/hostname
touch %{buildroot}%{_sysconfdir}/vconsole.conf
touch %{buildroot}%{_sysconfdir}/locale.conf
touch %{buildroot}%{_sysconfdir}/machine-id
touch %{buildroot}%{_sysconfdir}/machine-info
touch %{buildroot}%{_sysconfdir}/localtime
mkdir -p %{buildroot}%{_sysconfdir}/X11/xorg.conf.d
touch %{buildroot}%{_sysconfdir}/X11/xorg.conf.d/00-keyboard.conf

# Make sure the shutdown/sleep drop-in dirs exist
mkdir -p %{buildroot}%{pkgdir}/system-shutdown/
mkdir -p %{buildroot}%{pkgdir}/system-sleep/

# Make sure directories in /var exist
mkdir -p %{buildroot}%{_localstatedir}/lib/systemd/coredump
mkdir -p %{buildroot}%{_localstatedir}/lib/systemd/catalog
mkdir -p %{buildroot}%{_localstatedir}/lib/systemd/backlight
mkdir -p %{buildroot}%{_localstatedir}/lib/systemd/rfkill
mkdir -p %{buildroot}%{_localstatedir}/lib/systemd/linger
mkdir -p %{buildroot}%{_localstatedir}/lib/private
mkdir -p %{buildroot}%{_localstatedir}/log/private
mkdir -p %{buildroot}%{_localstatedir}/cache/private
mkdir -p %{buildroot}%{_localstatedir}/lib/private/systemd/journal-upload
mkdir -p %{buildroot}%{_localstatedir}/lib/systemd/timesync
ln -s ../private/systemd/journal-upload %{buildroot}%{_localstatedir}/lib/systemd/journal-upload
mkdir -p %{buildroot}%{_localstatedir}/log/journal
touch %{buildroot}%{_localstatedir}/lib/systemd/catalog/database
touch %{buildroot}%{_sysconfdir}/udev/hwdb.bin
touch %{buildroot}%{_localstatedir}/lib/systemd/random-seed
touch %{buildroot}%{_localstatedir}/lib/systemd/timesync/clock
touch %{buildroot}%{_localstatedir}/lib/private/systemd/journal-upload/state

# Install yum protection fragment
install -Dm0644 %{SOURCE4} %{buildroot}/etc/dnf/protected.d/systemd.conf

install -Dm0644 -t %{buildroot}/usr/lib/firewalld/services/ %{SOURCE7} %{SOURCE8}

# Install additional docs
# https://bugzilla.redhat.com/show_bug.cgi?id=1234951
install -Dm0644 -t %{buildroot}%{_pkgdocdir}/ %{SOURCE9}

# https://bugzilla.redhat.com/show_bug.cgi?id=1378974
install -Dm0644 -t %{buildroot}%{system_unit_dir}/systemd-udev-trigger.service.d/ %{SOURCE10}

# systemd-oomd default configuration
install -Dm0644 -t %{buildroot}%{_prefix}/lib/systemd/oomd.conf.d/ %{SOURCE14}
install -Dm0644 -t %{buildroot}%{system_unit_dir}/system.slice.d/ %{SOURCE15}
install -Dm0644 -t %{buildroot}%{user_unit_dir}/slice.d/ %{SOURCE15}
# https://fedoraproject.org/wiki/Changes/Shorter_Shutdown_Timer
install -Dm0644 -t %{buildroot}%{system_unit_dir}/service.d/ %{SOURCE16}
install -Dm0644 10-timeout-abort.conf.user %{buildroot}%{user_unit_dir}/service.d/10-timeout-abort.conf

# https://fedoraproject.org/wiki/Changes/IncreaseVmMaxMapCount
install -Dm0644 -t %{buildroot}%{_prefix}/lib/sysctl.d/ %{SOURCE17}

sed -i 's|#!/usr/bin/env python3|#!%{__python3}|' %{buildroot}/usr/lib/systemd/tests/run-unit-tests.py

install -m 0644 -D -t %{buildroot}%{_rpmconfigdir}/macros.d/ %{SOURCE21}
install -m 0644 -D -t %{buildroot}%{_rpmconfigdir}/fileattrs/ %{SOURCE22}
install -m 0755 -D -t %{buildroot}%{_rpmconfigdir}/ %{SOURCE23}
install -m 0755 -D -t %{buildroot}%{_rpmconfigdir}/ %{SOURCE24}

# https://bugzilla.redhat.com/show_bug.cgi?id=2107754
install -Dm0644 -t %{buildroot}%{_prefix}/lib/systemd/network/ %{SOURCE25}

ln -s --relative %{buildroot}%{_bindir}/kernel-install %{buildroot}%{_sbindir}/installkernel

%find_lang %{name}

# Split files in build root into rpms
python3 %{SOURCE2} %buildroot %{!?want_bootloader:--no-bootloader}

%check
%if %{with tests}
meson test -C %{_vpath_builddir} -t 6 --print-errorlogs
%endif

#############################################################################################

%include %{SOURCE1}

%post
systemd-machine-id-setup &>/dev/null || :

# FIXME: move to %postun. We want to restart systemd *after* removing
# files from the old rpm. Right now we may still have bits the old
# setup if the files are not present in the new version. But before
# implement restarting of *other* services after the transaction, moving
# this would make things worse, increasing the number of warnings we get
# about needed daemon-reload.

systemctl daemon-reexec &>/dev/null || {
  # systemd v239 had bug #9553 in D-Bus authentication of the private socket,
  # which was later fixed in v240 by #9625.
  #
  # The end result is that a `systemctl daemon-reexec` call as root will fail
  # when upgrading from systemd v239, which means the system will not start
  # running the new version of systemd after this post install script runs.
  #
  # To work around this issue, let's fall back to using a `kill -TERM 1` to
  # re-execute the daemon when the `systemctl daemon-reexec` call fails.
  #
  # In order to prevent issues when the reason why the daemon-reexec failed is
  # not the aforementioned bug, let's only use this fallback when:
  #   - we're upgrading this RPM package; and
  #   - we confirm that systemd is running as PID1 on this system.
  if [ $1 -gt 1 ] && [ -d /run/systemd/system ] ; then
    kill -TERM 1 &>/dev/null || :
  fi
}

[ $1 -eq 1 ] || exit 0

# create /var/log/journal only on initial installation,
# and only if it's writable (it won't be in rpm-ostree).
[ -w %{_localstatedir} ] && mkdir -p %{_localstatedir}/log/journal

[ -w %{_localstatedir} ] && journalctl --update-catalog || :
systemd-sysusers || :
systemd-tmpfiles --create &>/dev/null || :

# We reset the enablement of all services upon initial installation
# https://bugzilla.redhat.com/show_bug.cgi?id=1118740#c23
# This will fix up enablement of any preset services that got installed
# before systemd due to rpm ordering problems:
# https://bugzilla.redhat.com/show_bug.cgi?id=1647172.
# We also do this for user units, see
# https://fedoraproject.org/wiki/Changes/Systemd_presets_for_user_units.
systemctl preset-all &>/dev/null || :
systemctl --global preset-all &>/dev/null || :

%postun
if [ $1 -eq 1 ]; then
   [ -w %{_localstatedir} ] && journalctl --update-catalog || :
   systemd-tmpfiles --create &>/dev/null || :
fi

%systemd_postun_with_restart systemd-timedated.service systemd-hostnamed.service systemd-journald.service systemd-localed.service systemd-userdbd.service

# FIXME: systemd-logind.service is excluded (https://github.com/systemd/systemd/pull/17558)

# This is the explanded form of %%systemd_user_daemon_reexec. We
# can't use the macro because we define it ourselves.
if [ $1 -ge 1 ] && [ -x "/usr/lib/systemd/systemd-update-helper" ]; then
    # Package upgrade, not uninstall
    /usr/lib/systemd/systemd-update-helper user-reexec || :
fi

%triggerun resolved -- systemd < 246.1-1
# This is for upgrades from previous versions before systemd-resolved became the default.
systemctl --no-reload preset systemd-resolved.service &>/dev/null || :

if systemctl -q is-enabled systemd-resolved.service &>/dev/null; then
  systemctl -q is-enabled NetworkManager.service 2>/dev/null && \
  ! test -L /etc/resolv.conf 2>/dev/null && \
  ! mountpoint /etc/resolv.conf &>/dev/null && \
  grep -q 'Generated by NetworkManager' /etc/resolv.conf 2>/dev/null && \
  echo -e '/etc/resolv.conf was generated by NetworkManager.\nRemoving it to let systemd-resolved manage this file.' && \
  mv -v /etc/resolv.conf /etc/resolv.conf.orig-with-nm && \
  ln -sv ../run/systemd/resolve/stub-resolv.conf /etc/resolv.conf 2>/dev/null || :

  systemctl start systemd-resolved.service &>/dev/null || :
fi

%triggerun -- systemd < 247.3-2
# This is for upgrades from previous versions before oomd-defaults is available.
systemctl --no-reload preset systemd-oomd.service &>/dev/null || :

%triggerpostun -- systemd < 253~rc1-2
# This is for upgrades from previous versions where systemd-journald-audit.socket
# had a static enablement symlink.
# We use %%triggerpostun here because rpm doesn't allow a second %%triggerun with
# a different package version.
systemctl --no-reload preset systemd-journald-audit.socket &>/dev/null || :

%global udev_services systemd-udev{d,-settle,-trigger}.service systemd-udevd-{control,kernel}.socket systemd-homed.service %{?want_bootloader:systemd-boot-update.service} systemd-oomd.service systemd-portabled.service systemd-pstore.service systemd-timesyncd.service remote-cryptsetup.target

%post udev
# Move old stuff around in /var/lib
mv %{_localstatedir}/lib/random-seed %{_localstatedir}/lib/systemd/random-seed &>/dev/null
mv %{_localstatedir}/lib/backlight %{_localstatedir}/lib/systemd/backlight &>/dev/null
if [ -L %{_localstatedir}/lib/systemd/timesync ]; then
    rm %{_localstatedir}/lib/systemd/timesync
    mv %{_localstatedir}/lib/private/systemd/timesync %{_localstatedir}/lib/systemd/timesync
fi
if [ -f %{_localstatedir}/lib/systemd/clock ] ; then
    mkdir -p %{_localstatedir}/lib/systemd/timesync
    mv %{_localstatedir}/lib/systemd/clock %{_localstatedir}/lib/systemd/timesync/.
fi

udevadm hwdb --update &>/dev/null

%systemd_post %udev_services

# Try to save the random seed, but don't complain if /dev/urandom is unavailable
/usr/lib/systemd/systemd-random-seed save 2>&1 | \
    grep -v 'Failed to open /dev/urandom' || :

# Replace obsolete keymaps
# https://bugzilla.redhat.com/show_bug.cgi?id=1151958
grep -q -E '^KEYMAP="?fi-latin[19]"?' /etc/vconsole.conf 2>/dev/null &&
    sed -i.rpm.bak -r 's/^KEYMAP="?fi-latin[19]"?/KEYMAP="fi"/' /etc/vconsole.conf || :

%preun udev
%systemd_preun %udev_services

%postun udev
# Restart some services.
# Others are either oneshot services, or sockets, and restarting them causes issues (#1378974)
%systemd_postun_with_restart systemd-udevd.service systemd-timesyncd.service


%global journal_remote_units_restart systemd-journal-gatewayd.service systemd-journal-remote.service systemd-journal-upload.service
%global journal_remote_units_norestart systemd-journal-gatewayd.socket systemd-journal-remote.socket
%post journal-remote
%systemd_post %journal_remote_units_restart %journal_remote_units_norestart
%firewalld_reload

%preun journal-remote
%systemd_preun %journal_remote_units_restart %journal_remote_units_norestart
if [ $1 -eq 1 ] ; then
    if [ -f %{_localstatedir}/lib/systemd/journal-upload/state -a ! -L %{_localstatedir}/lib/systemd/journal-upload ] ; then
        mkdir -p %{_localstatedir}/lib/private/systemd/journal-upload
        mv %{_localstatedir}/lib/systemd/journal-upload/state %{_localstatedir}/lib/private/systemd/journal-upload/.
        rmdir %{_localstatedir}/lib/systemd/journal-upload || :
    fi
fi

%postun journal-remote
%systemd_postun_with_restart %journal_remote_units_restart
%firewalld_reload

%post networkd
# systemd-networkd was split out in systemd-246.6-2.
# Ideally, we would have a trigger scriptlet to record enablement
# state when upgrading from systemd <= systemd-246.6-1. But, AFAICS,
# rpm doesn't allow us to trigger on another package, short of
# querying the rpm database ourselves, which seems risky. For rpm,
# systemd and systemd-networkd are completely unrelated.  So let's use
# a hack to detect if an old systemd version is currently present in
# the file system.
# https://bugzilla.redhat.com/show_bug.cgi?id=1943263
if [ $1 -eq 1 ] && ls /usr/lib/systemd/libsystemd-shared-24[0-6].so &>/dev/null; then
    echo "Skipping presets for systemd-networkd.service, seems we are upgrading from old systemd."
else
    %systemd_post systemd-networkd.service systemd-networkd-wait-online.service
fi

%preun networkd
%systemd_preun systemd-networkd.service systemd-networkd-wait-online.service

%preun resolved
if [ $1 -eq 0 ] ; then
        systemctl disable --quiet \
                systemd-resolved.service \
                >/dev/null || :
        if [ -L /etc/resolv.conf ] && \
            realpath /etc/resolv.conf | grep ^/run/systemd/resolve/; then
                rm -f /etc/resolv.conf # no longer useful
                # if network manager is enabled, move to it instead
                [ -f /run/NetworkManager/resolv.conf ] && \
                systemctl -q is-enabled NetworkManager.service &>/dev/null && \
                    ln -fsv ../run/NetworkManager/resolv.conf /etc/resolv.conf
        fi
fi

%post resolved
[ $1 -eq 1 ] || exit 0
# Initial installation

touch %{_localstatedir}/lib/rpm-state/systemd-resolved.initial-installation

# Related to https://bugzilla.redhat.com/show_bug.cgi?id=1943263
if ls /usr/lib/systemd/libsystemd-shared-24[0-8].so &>/dev/null; then
    echo "Skipping presets for systemd-resolved.service, seems we are upgrading from old systemd."
    exit 0
fi

%systemd_post systemd-resolved.service

%posttrans resolved
[ -e %{_localstatedir}/lib/rpm-state/systemd-resolved.initial-installation ] || exit 0
rm %{_localstatedir}/lib/rpm-state/systemd-resolved.initial-installation
# Initial installation

# Create /etc/resolv.conf symlink.
# (https://bugzilla.redhat.com/show_bug.cgi?id=1873856)
#
# We would also create it using tmpfiles, but let's do this here too
# before NetworkManager gets a chance. (systemd-tmpfiles invocation
# above does not do this, because the line is marked with ! and
# tmpfiles is invoked without --boot in the scriptlet.)
#
# *Create* the symlink if nothing is present yet.
# (https://bugzilla.redhat.com/show_bug.cgi?id=2032085)
#
# *Override* the symlink if systemd is running. Don't do it if systemd
# is not running, because that will immediately break DNS resolution,
# since systemd-resolved is also not running
# (https://bugzilla.redhat.com/show_bug.cgi?id=1891847).
#
# Also don't create the symlink to the stub when the stub is disabled (#1891847 again).
if systemctl -q is-enabled systemd-resolved.service &>/dev/null &&
   ! systemd-analyze cat-config systemd/resolved.conf 2>/dev/null |
        grep -iqE '^DNSStubListener\s*=\s*(no?|false|0|off)\s*$'; then

  if ! test -e /etc/resolv.conf && ! test -L /etc/resolv.conf; then
    ln -sv ../run/systemd/resolve/stub-resolv.conf /etc/resolv.conf || :
  elif test -d /run/systemd/system/ &&
     ! mountpoint /etc/resolv.conf &>/dev/null; then
    ln -fsv ../run/systemd/resolve/stub-resolv.conf /etc/resolv.conf || :
  fi
fi

%global _docdir_fmt %{name}

%files -f %{name}.lang -f .file-list-main
%doc %{_pkgdocdir}
%exclude %{_pkgdocdir}/LICENSE*
# Only the licenses texts for the licenses in License line are included.
%license LICENSE.GPL2
%license LICENSES/MIT.txt
%ghost %dir %attr(0755,-,-) /etc/systemd/system/basic.target.wants
%ghost %dir %attr(0755,-,-) /etc/systemd/system/bluetooth.target.wants
%ghost %dir %attr(0755,-,-) /etc/systemd/system/default.target.wants
%ghost %dir %attr(0755,-,-) /etc/systemd/system/getty.target.wants
%ghost %dir %attr(0755,-,-) /etc/systemd/system/graphical.target.wants
%ghost %dir %attr(0755,-,-) /etc/systemd/system/local-fs.target.wants
%ghost %dir %attr(0755,-,-) /etc/systemd/system/machines.target.wants
%ghost %dir %attr(0755,-,-) /etc/systemd/system/multi-user.target.wants
%ghost %dir %attr(0755,-,-) /etc/systemd/system/network-online.target.wants
%ghost %dir %attr(0755,-,-) /etc/systemd/system/printer.target.wants
%ghost %dir %attr(0755,-,-) /etc/systemd/system/remote-fs.target.wants
%ghost %dir %attr(0755,-,-) /etc/systemd/system/sockets.target.wants
%ghost %dir %attr(0755,-,-) /etc/systemd/system/sysinit.target.wants
%ghost %dir %attr(0755,-,-) /etc/systemd/system/system-update.target.wants
%ghost %dir %attr(0755,-,-) /etc/systemd/system/timers.target.wants
%ghost %dir %attr(0700,-,-) /var/lib/portables
%ghost %dir %attr(0755,-,-) /var/lib/rpm-state/systemd

%files libs -f .file-list-libs
%license LICENSE.LGPL2.1

%files pam -f .file-list-pam

%files rpm-macros -f .file-list-rpm-macros

%files resolved -f .file-list-resolve

%files devel -f .file-list-devel

%files udev -f .file-list-udev

%if 0%{?want_bootloader}
%files ukify -f .file-list-ukify
%files boot-unsigned -f .file-list-boot
%endif

%files container -f .file-list-container
%ghost %dir %attr(0700,-,-) /var/lib/machines

%files journal-remote -f .file-list-remote

%files networkd -f .file-list-networkd

%files networkd-defaults -f .file-list-networkd-defaults

%files oomd-defaults -f .file-list-oomd-defaults

%files tests -f .file-list-tests

%files standalone-repart -f .file-list-standalone-repart

%files standalone-tmpfiles -f .file-list-standalone-tmpfiles

%files standalone-sysusers -f .file-list-standalone-sysusers

%files standalone-shutdown -f .file-list-standalone-shutdown

%clean
rm -rf $RPM_BUILD_ROOT
rm -f 10-timeout-abort.conf.user
rm -f .file-list-*
rm -f %{name}.lang

# While Fedora uses %autochangelog, we unfortunately cannot because
# our code is not stored in git per-project, instead everything is in
# a single git repo, which does not fit the design of %autospec and
# %autochangelog. So we need to continue manually maintaining the
# changelog here.
%changelog
<<<<<<< HEAD
=======
* Wed Mar 20 2024 Dan Streetman <ddstreet@microsoft.com> - 255-9
- build dep the "bootstrap" macros because our maint scripts are broken without
  our rpm macros available during the build

>>>>>>> 290f6698
* Mon Mar 11 2024 Daniel McIlvaney <damcilva@microsoft.com> - 255-8
- Obsolete the new systemd-bootstrap-libs subpacakge.

* Thu Feb 22 2024 Dan Streetman <ddstreet@microsoft.com> - 255-7
- remove use of %%azure (or %%azl) macro

* Wed Feb 28 2024 Dan Streetman <ddstreet@microsoft.com> - 255-6
- skip sm3 digest in test-openssl, we dont provide that digest

* Wed Feb 28 2024 Dan Streetman <ddstreet@microsoft.com> - 255-5
- update macro use in spec
- build with pytest-flakes

* Tue Feb 13 2024 Daniel McIlvaney <damcilva@microsoft.com> - 255-4
- Add Obsoletes: systemd-bootstrap* to allow systemd to replace the bootstrap version

* Wed Feb 07 2024 Dan Streetman <ddstreet@ieee.org> - 255-3
- remove conflicts dracut release number

* Thu Jan 04 2024 Dan Streetman <ddstreet@ieee.org> - 255-2
- Change upstream parent from Photon to Fedora.
- Following line is included only to avoid tooling failures, and does not indicate the actual license.
- Initial CBL-Mariner import from Fedora 39 (license: MIT).
- License verified.

* Wed Dec 06 2023 Zbigniew Jędrzejewski-Szmek <zbyszek@in.waw.pl> - 255-1
- Version 255
- Just a few bugfixes since 255-rc4: seccomp filters, logging,
  documentation, systemd-repart
- Includes a hardware database update.

* Sat Dec 02 2023 Zbigniew Jędrzejewski-Szmek <zbyszek@in.waw.pl> - 255~rc4-1
- Version 255~rc4

* Fri Dec 01 2023 Adam Williamson <awilliam@redhat.com> - 255~rc3-4
- Backport PRs #30170 and #30266 to fix BPF denials (RHBZ #2250930)

* Wed Nov 29 2023 Adam Williamson <awilliam@redhat.com> - 255~rc3-3
- Backport #30197 to fix vconsole startup (RHBZ #2251394)

* Thu Nov 23 2023 Peter Robinson <pbrobinson@gmail.com> - 255~rc3-2
- de-dupe LICENSE.LGPL2.1 in licenses

* Wed Nov 22 2023 Zbigniew Jędrzejewski-Szmek <zbyszek@in.waw.pl> - 255~rc3-1
- Version 255~rc3

* Wed Nov 22 2023 Zbigniew Jędrzejewski-Szmek <zbyszek@in.waw.pl> - 255~rc2-2
- Add systemd-networkd-defaults subpackage

* Wed Nov 15 2023 Zbigniew Jędrzejewski-Szmek <zbyszek@in.waw.pl> - 255~rc2-1
- Version 255~rc2
- See See https://raw.githubusercontent.com/systemd/systemd/v255-rc2/NEWS

* Wed Nov 08 2023 Zbigniew Jędrzejewski-Szmek <zbyszek@in.waw.pl>
- Add Conflicts with older dracut which doesn't have required patches

* Tue Nov 07 2023 Zbigniew Jędrzejewski-Szmek <zbyszek@in.waw.pl> - 255~rc1-3
- Also build systemd-vmspawn

* Tue Nov 07 2023 Zbigniew Jędrzejewski-Szmek <zbyszek@in.waw.pl> - 255~rc1-2
- Move oomd to systemd-udev

* Tue Nov 07 2023 Zbigniew Jędrzejewski-Szmek <zbyszek@in.waw.pl> - 255~rc1-1
- Version 255~rc1
- See https://raw.githubusercontent.com/systemd/systemd/v255-rc1/NEWS
- All the files and services related to pcrs are moved to -udev subpackage.
  This includes the new systemd-pcrlock binary.

* Wed Sep 27 2023 Zbigniew Jędrzejewski-Szmek <zbyszek@in.waw.pl> - 254.5-2
- Pull in more patches for keyboard layout matching

* Wed Sep 27 2023 Zbigniew Jędrzejewski-Szmek <zbyszek@in.waw.pl> - 254.5-1
- Version 254.5
- Resolves rhbz#29216.

* Wed Sep 27 2023 Zbigniew Jędrzejewski-Szmek <zbyszek@in.waw.pl> - 254.2-14
- Pull in patches to add PollLimit setting

* Wed Sep 27 2023 Zbigniew Jędrzejewski-Szmek <zbyszek@in.waw.pl> - 254.2-13
- Change versioned Conflicts to rich Requires (rhbz#2240828)

* Tue Sep 19 2023 Adam Williamson <awilliam@redhat.com> - 254.2-12
- Backport PR #29215 to improve keyboard layout matching

* Mon Sep 18 2023 Zbigniew Jędrzejewski-Szmek <zbyszek@in.waw.pl> - 254.2-7
- Fix creation of installkernel symlink

* Fri Sep 15 2023 Zbigniew Jędrzejewski-Szmek <zbyszek@in.waw.pl> - 254.2-6
- Provide /usr/sbin/installkernel (rhbz#2239008).

* Thu Sep 07 2023 Zbigniew Jędrzejewski-Szmek <zbyszek@in.waw.pl> - 254.2-2
- Make inter-subpackage dependencies archful

* Thu Sep 07 2023 Zbigniew Jędrzejewski-Szmek <zbyszek@in.waw.pl> - 254.2-1
- Version 254.2
- A bunch of fixes in various areas: manager, coredump, sysupdate,
  hibernation, journal.
- Should fix rhbz#2234653.

* Wed Sep 06 2023 Zbigniew Jędrzejewski-Szmek <zbyszek@in.waw.pl> - 254.1-8
- Actually reload user managers and backport unit reload macros

* Sat Sep 02 2023 Daan De Meyer <daan.j.demeyer@gmail.com> - 254.1-7
- ukify: Drop obsolete dependency on objcopy

* Sat Sep 02 2023 Daan De Meyer <daan.j.demeyer@gmail.com> - 254.1-6
- Add missing ukify dependency on python-cryptography

* Sun Aug 20 2023 Yu Watanabe <watanabe.yu+github@gmail.com> - 254.1-5
- spec: also explicitly enable/disable ukify support

* Sun Aug 13 2023 Yu Watanabe <watanabe.yu+github@gmail.com> - 254.1-4
- spec: explicitly enable/disable xen support

* Wed Aug 09 2023 Zbigniew Jędrzejewski-Szmek <zbyszek@in.waw.pl> - 254.1-1
- Version 254.1 (rhbz#2228089, possibly partial fix for rhbz#2229524)

* Wed Aug 09 2023 Zbigniew Jędrzejewski-Szmek <zbyszek@in.waw.pl> - 254-5
- Do daemon-reexec of user managers after package upgrade

* Mon Aug 07 2023 Daan De Meyer <daan.j.demeyer@gmail.com> - 254-4
- Revert "Supress errors on selinux systems"

* Thu Aug 03 2023 Daan De Meyer <daan.j.demeyer@gmail.com> - 254-3
- Add a custom %%clean implementation

* Thu Aug 03 2023 Daan De Meyer <daan.j.demeyer@gmail.com> - 254-2
- Update libbpf soname

* Fri Jul 28 2023 Zbigniew Jędrzejewski-Szmek <zbyszek@in.waw.pl> - 254-1
- Version 254 (just a bunch of bugfixes, mostly for unusual architectures,
  since rc3)
- rhbz#2226908
- See https://raw.githubusercontent.com/systemd/systemd/v254-rc1/NEWS for
  the full changeset.

* Mon Jul 24 2023 Zbigniew Jędrzejewski-Szmek <zbyszek@in.waw.pl> - 254~rc3-1
- Version 254~rc3
- A bunch of fixes, e.g. rhbz#2223795. Also a bunch of reverts of commits
  which were found to cause problems.

* Sat Jul 22 2023 Fedora Release Engineering <releng@fedoraproject.org> - 254~rc2-5
- Rebuilt for https://fedoraproject.org/wiki/Fedora_39_Mass_Rebuild

* Mon Jul 17 2023 Zbigniew Jędrzejewski-Szmek <zbyszek@in.waw.pl> - 254~rc2-4
- Fix scriptlets for various services and remote-cryptsetup.target
  (rhbz#2217997)

* Sun Jul 16 2023 Stewart Smith <stewart@flamingspork.com> - 254~rc2-3
- Convert existing bcond_with[out] to plain bcond

* Sun Jul 16 2023 Stewart Smith <trawets@amazon.com> - 254~rc2-2
- Move gnutls, zlib, bzip2, lz4, xz, and zstd to bconds

* Sat Jul 15 2023 Zbigniew Jędrzejewski-Szmek <zbyszek@in.waw.pl> - 254~rc2-1
- Version 254~rc2
- Various bug fixes, in particular kernel-install should again work without
  /proc.

* Thu Jul 13 2023 Zbigniew Jędrzejewski-Szmek <zbyszek@in.waw.pl> - 254~rc1-1
- Version 254~rc1
- Way too many changes to list. See
  https://raw.githubusercontent.com/systemd/systemd/v254-rc1/NEWS
- Fix regression in socket activation of services (rhbz#2213660).

* Mon Jun 26 2023 Yaakov Selkowitz <yselkowi@redhat.com> - 253.5-7
- Use rpm sysuser provide generation on RHEL >= 10

* Thu Jun 22 2023 Panu Matilainen <pmatilai@redhat.com> - 253.5-6
- Use rpm's sysuser provide generation on Fedora >= 39

* Wed Jun 21 2023 Anita Zhang <the.anitazha@gmail.com> - 253.5-5
- fix typos in standalone package provides

* Mon Jun 05 2023 Yaakov Selkowitz <yselkowi@redhat.com> - 253.5-4
- Avoid pillow and pyflakes in RHEL builds

* Mon Jun 05 2023 Yaakov Selkowitz <yselkowi@redhat.com> - 253.5-3
- Avoid qrencode dependency in RHEL builds

* Fri Jun 02 2023 Alessandro Astone <ales.astone@gmail.com> - 253.5-2
- Increase vm.max_map_count

* Thu Jun 01 2023 Zbigniew Jędrzejewski-Szmek <zbyszek@in.waw.pl> - 253.5-1
- Version 253.5

* Thu May 11 2023 Zbigniew Jędrzejewski-Szmek <zbyszek@in.waw.pl> - 253.4-1
- Version 253.4

* Thu May 11 2023 Michael Catanzaro <mcatanzaro@redhat.com> - 253.2-6
- Raise ManagedOOMMemoryPressureLimit from 50%% to 80%%

* Tue May 09 2023 Zbigniew Jędrzejewski-Szmek <zbyszek@in.waw.pl> - 253.2-5
- Add forgotten Provides and Conflicts for standalones

* Wed Apr 26 2023 Zbigniew Jędrzejewski-Szmek <zbyszek@in.waw.pl> - 253.2-4
- sysusers.generate-pre.sh: properly escape quotes in description strings
  (rhbz#2104141)

* Wed Apr 26 2023 Zbigniew Jędrzejewski-Szmek <zbyszek@in.waw.pl> - 253.2-3
- sysusers.generate-pre.sh: fix indentation in generated scripts

* Wed Mar 29 2023 Zbigniew Jędrzejewski-Szmek <zbyszek@in.waw.pl> - 253.2-1
- Version 253.2

* Wed Mar 29 2023 Zbigniew Jędrzejewski-Szmek <zbyszek@in.waw.pl> - 253.1-7
- oomd: stop monitoring user-*.slice slices (rhbz#2177722)

* Thu Mar 09 2023 Zbigniew Jędrzejewski-Szmek <zbyszek@in.waw.pl> - 253.1-6
- Move /usr/lib/systemd/boot/ to systemd-boot-unsigned subpackage

* Fri Mar 03 2023 Zbigniew Jędrzejewski-Szmek <zbyszek@in.waw.pl> - 253.1-2
- Fix build with gnu-efi-3.0.11-13

* Fri Mar 03 2023 Zbigniew Jędrzejewski-Szmek <zbyszek@in.waw.pl> - 253.1-1
- Version 253.1
- Fixes rhbz#2148464

* Wed Mar 01 2023 Zbigniew Jędrzejewski-Szmek <zbyszek@in.waw.pl> - 253-7
- Move man pages for sd-boot into systemd-boot-unsigned

* Wed Feb 22 2023 Zbigniew Jędrzejewski-Szmek <zbyszek@in.waw.pl> - 253-6
- Set TimeoutStopFailureMode=abort for services (see
  https://fedoraproject.org/wiki/Changes/Shorter_Shutdown_Timer)

* Tue Feb 21 2023 Dusty Mabe <dusty@dustymabe.com> - 253-5
- remove group write permission from 98-default-mac-none.link

* Tue Feb 21 2023 Dusty Mabe <dusty@dustymabe.com> - 253-4
- fix comment instructions for 98-default-mac-none.link

* Tue Feb 21 2023 Zbigniew Jędrzejewski-Szmek <zbyszek@in.waw.pl> - 253-3
- Backport patch for container compatibility (rhbz#2165004)

* Tue Feb 21 2023 Zbigniew Jędrzejewski-Szmek <zbyszek@in.waw.pl> - 253-2
- Add workaround patch for dracut generator issue (rhbz#2164404)

* Mon Feb 20 2023 Zbigniew Jędrzejewski-Szmek <zbyszek@in.waw.pl> - 253-1
- Version 253 (mostly some documentation fixes since -rc3).

* Fri Feb 10 2023 Zbigniew Jędrzejewski-Szmek <zbyszek@in.waw.pl> - 253~rc3-1
- Version 253-rc3
- A bunch of bugfixes for regressions, some documentation and bug fixes
  too.
- Really fix rhbz#2165692 (previous build carried an unapplied patch).

* Thu Feb 09 2023 Zbigniew Jędrzejewski-Szmek <zbyszek@in.waw.pl> - 253~rc2-7
- Revert patch switch causes problems for 'systemctl isolate'
  (rhbz#2165692)

* Wed Feb 08 2023 Zbigniew Jędrzejewski-Szmek <zbyszek@in.waw.pl> - 253~rc2-6
- Disable systemd-boot-update.service in presets

* Wed Feb 08 2023 Zbigniew Jędrzejewski-Szmek <zbyszek@in.waw.pl> - 253~rc2-4
- Update License to SPDX

* Mon Feb 06 2023 Thomas Haller <thaller@redhat.com> - 253~rc2-3
- add "98-default-mac-none.link" to keep default MAC address of
  bridge/bond/team

* Thu Feb 02 2023 Michael Catanzaro <mcatanzaro@redhat.com> - 253~rc2-2
- Shorten shutdown timeout to 45 s

* Thu Feb 02 2023 Zbigniew Jędrzejewski-Szmek <zbyszek@in.waw.pl> - 253~rc2-1
- Version 253~rc2
- Sysusers fixup (rhbz#2156900) + other small changes

* Thu Feb 02 2023 Yaakov Selkowitz <yselkowi@redhat.com> - 253~rc1-5
- Build with xen only on Fedora

* Thu Jan 26 2023 Zbigniew Jędrzejewski-Szmek <zbyszek@in.waw.pl> - 253~rc1-3
- Reenable systemd-journald-audit.socket after upgrades (rhbz#2164594)

* Wed Jan 25 2023 Zbigniew Jędrzejewski-Szmek <zbyszek@in.waw.pl> - 253~rc1-2
- Add Requires on Python modules to systemd-ukify and Recommends for
  libp11-kit

* Tue Jan 24 2023 Zbigniew Jędrzejewski-Szmek <zbyszek@in.waw.pl> - 253~rc1-1
- Version 253~rc1
- See https://raw.githubusercontent.com/systemd/systemd/v253-rc1/NEWS
- New subpackages: systemd-repart-standalone, systemd-shutdown-standalone,
  and systemd-ukify.

* Sun Jan 22 2023 Zbigniew Jędrzejewski-Szmek <zbyszek@in.waw.pl> - 252.4-4
- Backport patches to fix issues gcc-13 and -D_FORTIFY_SOURCE=3

* Sat Jan 21 2023 Fedora Release Engineering <releng@fedoraproject.org> - 252.4-3
- Rebuilt for https://fedoraproject.org/wiki/Fedora_38_Mass_Rebuild

* Thu Jan 05 2023 Daan De Meyer <daan.j.demeyer@gmail.com> - 252.4-2
- Add python3 to BuildRequires

* Tue Dec 20 2022 Zbigniew Jędrzejewski-Szmek <zbyszek@in.waw.pl> - 252.4-1
- Version 252.4
- Fixes a few different issues (systemd-timesyncd connectivity problems,
  broken emoji output on the console, crashes in pid1 unit dependency
  logic)
- CVE-2022-4415: systemd: coredump not respecting fs.suid_dumpable kernel
  setting

* Sat Dec 17 2022 Zbigniew Jędrzejewski-Szmek <zbyszek@in.waw.pl> - 252.3-4
- boot: add Provides:systemd-boot(isa)

* Wed Dec 14 2022 Zbigniew Jędrzejewski-Szmek <zbyszek@in.waw.pl> - 252.3-2
- Use upstream pam systemd-auth file with a patch, add pam_keyinit

* Thu Dec 08 2022 Zbigniew Jędrzejewski-Szmek <zbyszek@in.waw.pl> - 252.3-1
- Version 252.3 (rhbz#2136916, rhbz#2083900)

* Fri Dec 02 2022 Zbigniew Jędrzejewski-Szmek <zbyszek@in.waw.pl> - 252.2-2
- Split out systemd-boot-unsigned package

* Thu Nov 24 2022 Zbigniew Jędrzejewski-Szmek <zbyszek@in.waw.pl> - 252.2-1
- Version 252.2
- Latest batch of bugfixes (rhbz#2137631)

* Thu Nov 24 2022 Martin Osvald <mosvald@redhat.com> - 252.1-3
- Support user:group notation by sysusers.generate-pre.sh script

* Tue Nov 08 2022 Zbigniew Jędrzejewski-Szmek <zbyszek@in.waw.pl> - 252.1-1
- Version 252.1 (just some small fixes).

* Mon Oct 31 2022 Zbigniew Jędrzejewski-Szmek <zbyszek@in.waw.pl> - 252-1
- Version 252

* Tue Oct 25 2022 Zbigniew Jędrzejewski-Szmek <zbyszek@in.waw.pl> - 252~rc3-1
- Version 252-rc3 (#2135778)

* Tue Oct 18 2022 Zbigniew Jędrzejewski-Szmek <zbyszek@in.waw.pl> - 252~rc2-28
- Version 252-rc2 (#2134741, #2133792)

* Fri Oct 14 2022 Zbigniew Jędrzejewski-Szmek <zbyszek@in.waw.pl> - 252~rc1-31
- Fix upgrade detection in %%posttrans scriptlet (rhbz#2115094)

* Sun Oct 09 2022 Zbigniew Jędrzejewski-Szmek <zbyszek@in.waw.pl> - 252~rc1-30
- Fix indentation in %%sysusers_create_compat macro (rhbz#2132835)

* Sun Oct 09 2022 Zbigniew Jędrzejewski-Szmek <zbyszek@in.waw.pl> - 252~rc1-29
- Correctly move systemd-measure to systemd-udev subpackage

* Fri Oct 07 2022 Zbigniew Jędrzejewski-Szmek <zbyszek@in.waw.pl> - 252~rc1-28
- Version 252-rc1 (for details see
  https://raw.githubusercontent.com/systemd/systemd/v252-rc1/NEWS)

* Sat Oct 01 2022 Zbigniew Jędrzejewski-Szmek <zbyszek@in.waw.pl> - 251.5-29
- Fix permissions on %%ghost files (rhbz#2122889)

* Sat Oct 01 2022 Zbigniew Jędrzejewski-Szmek <zbyszek@in.waw.pl> - 251.5-28
- Version 251.5 (rhbz#2129343, rhbz#2121106, rhbz#2130188)

* Fri Sep 30 2022 Yu Watanabe <watanabe.yu+github@gmail.com> - 251.4-41
- Replace patch for test-mountpoint-util

* Fri Sep 30 2022 Yu Watanabe <watanabe.yu+github@gmail.com> - 251.4-40
- patch: fix regression in bfq patch

* Fri Sep 30 2022 Luca BRUNO <lucab@lucabruno.net> - 251.4-39
- sysusers/generate: bridge 'm' entries to usermod

* Fri Sep 30 2022 Anita Zhang <the.anitazha@gmail.com> - 251.4-38
- Update systemd-oomd defaults to friendlier values
- Remove swap policy. Default amount of swap (8GB?) is a lot lower than
  what we use internally with the swap policy. Which frequently leads to
  GNOME getting killed (e.g.
  https://bugzilla.redhat.com/show_bug.cgi?id=1941170, and other BZs not
  linked here). Internally we use 0.5x-1x size of physical memory for swap
  via swapfiles (this will be documented in systemd upstream). In simple
  cases of using more memory than is available (but without memory
  pressure), the Kernel OOM killer can handle killing the offending
  process.

* Thu Sep 29 2022 Zbigniew Jędrzejewski-Szmek <zbyszek@in.waw.pl> - 251.4-37
- Make systemd-devel conditionally pull in systemd-rpm-macros

* Fri Aug 19 2022 Neal Gompa <ngompa@fedoraproject.org> - 251.4-53
- Set compile-time fallback hostname to "localhost"
  https://fedoraproject.org/wiki/Changes/FallbackHostname

* Thu Aug 18 2022 Kalev Lember <klember@redhat.com> - 251.4-52
- Avoid requiring systemd-pam from -devel subpackage

* Tue Aug 09 2022 Zbigniew Jędrzejewski-Szmek <zbyszek@in.waw.pl> - 251.4-51
- Manually bump release version for rpmautospec

* Tue Aug 09 2022 Luca BRUNO <lucab@lucabruno.net> - 251.4-26
- Align sysusers-generated shell value with upstream systemd default

* Tue Aug 09 2022 Zbigniew Jędrzejewski-Szmek <zbyszek@in.waw.pl> - 251.4-2
- Backport patches and do a full preset on first boot (#2114065,
  https://fedoraproject.org/wiki/Changes/Preset_All_Systemd_Units_on_First_Boot)

* Mon Aug 08 2022 Zbigniew Jędrzejewski-Szmek <zbyszek@in.waw.pl> - 251.4-1
- Version 251.4 (fixes rhbz#2112551)
- A bunch of fixes to documentation, crashes in systemd-resolved,
  systemd-networkd, systemd itself, and other smaller fixes.

* Sat Jul 23 2022 Fedora Release Engineering <releng@fedoraproject.org> - 251.3-2
- Rebuilt for https://fedoraproject.org/wiki/Fedora_37_Mass_Rebuild

* Wed Jul 13 2022 Zbigniew Jędrzejewski-Szmek <zbyszek@in.waw.pl> - 251.3-1
- Update to latest bugfix release
- Drop forgotten "temporary" workaround for #1663040

* Wed Jun 29 2022 Zbigniew Jędrzejewski-Szmek <zbyszek@in.waw.pl> - 251.2-2
- Drop forward-secure-sealing code from sd-journal and tools

* Thu Jun  2 2022 Zbigniew Jędrzejewski-Szmek <zbyszek@in.waw.pl> - 251.2-1
- A bunch of man page fixes, a few memory-access correctness fixes,
  remove excessive messages to utmp sessions, suppress messages about
  bpf setup in the user manager (#2084955)

* Wed May 25 2022 Zbigniew Jędrzejewski-Szmek <zbyszek@in.waw.pl> - 251.1-2
- Supress errors from useradd/groupadd (#2090129)
- Drop "v" from the version tag, add tilde back
- The tag for shared-libraries is reintroduced (#1906010)

* Tue May 24 2022 Zbigniew Jędrzejewski-Szmek <zbyszek@in.waw.pl> - 251.1-1
- First bugfix release for 250
- Two fixes for kernel-install and a revert for #2087225, #2088788.

* Sat May 21 2022 Zbigniew Jędrzejewski-Szmek <zbyszek@in.waw.pl> - 251-1
- Latest upstream release, for details see
  https://raw.githubusercontent.com/systemd/systemd/v251/NEWS.
- Fixes for #2071034, #2084955, #2086166.

* Mon May 16 2022 Zbigniew Jędrzejewski-Szmek <zbyszek@in.waw.pl> - 251~rc3-1
- Update to latest upstream prerelease (just various bugfixes)
- Udev rule processing should be now fixed (#2076459)
- Run sysusers and hwdb and catalog updates also if systemd is not running
  (#2085481)

* Wed May 11 2022 Adam Williamson <awilliam@redhat.com> - 251~rc2-2
- Backport #23352 to fix RHBZ #2083374

* Thu May  5 2022 Zbigniew Jędrzejewski-Szmek <zbyszek@in.waw.pl> - 251~rc2-1
- New upstream prerelease, for details see
  https://raw.githubusercontent.com/systemd/systemd/v251-rc2/NEWS.

* Tue Apr 12 2022 Zbigniew Jędrzejewski-Szmek <zbyszek@in.waw.pl> - 251~rc1-3
- Do not touch /etc/resolv.conf on upgrades (#2074122)
- Add bugfix patch and revert one patch which might be causing
  problems with the compose

* Mon Apr  4 2022 Zbigniew Jędrzejewski-Szmek <zbyszek@in.waw.pl> - 251~rc1-2
- Merge libsystemd-core back into individual binaries and drop the
  private shared library suffix (this should server as a work-around
  for rhbz#2071069)

* Tue Mar 29 2022 Zbigniew Jędrzejewski-Szmek <zbyszek@in.waw.pl> - 251~rc1-1
- First release candidate in the new cycle
- Fixes rhbz#1449751, rhbz#1906010

* Fri Mar 18 2022 Zbigniew Jędrzejewski-Szmek <zbyszek@in.waw.pl> - 250.4-2
- Fix the wrong file assignment done in previous version

* Thu Mar 17 2022 Zbigniew Jędrzejewski-Szmek <zbyszek@in.waw.pl> - 250.4-1
- Move libcryptsetup plugins to -udev (#2031873)
- Move systemd-cryptenroll to -udev (David Tardon)
- Disable default DNS over TLS (#1889901) (Michael Catanzaro)

* Thu Feb 24 2022 Zbigniew Jędrzejewski-Szmek <zbyszek@in.waw.pl> - 250.3-6
- Avoid trying to create the symlink if there's a dangling symlink already in
  place (#2058388)

* Wed Feb 23 2022 Zbigniew Jędrzejewski-Szmek <zbyszek@in.waw.pl> - 250.3-5
- Move part of %%post scriptlet for resolved to %%posttrans (#2018913)
- Specify owner of utmp/wtmp/btmp/lastlog as root in the rpm listing

* Wed Feb 16 2022 Zbigniew Jędrzejewski-Szmek <zbyszek@in.waw.pl> - 250.3-4
- Drop scriptlet for handling nobody user upgrades from Fedora <28
- Specify owner of /var/log/journal as root in the rpm listing (#2018913)

* Thu Feb 10 2022 Zbigniew Jędrzejewski-Szmek <zbyszek@in.waw.pl> - 250.3-4
- Add pam_namespace to systemd-user pam config (rhbz#2053098)
- Drop 20-grubby.install plugin for kernel-install (rhbz#2033646)

* Sat Jan 22 2022 Fedora Release Engineering <releng@fedoraproject.org> - 250.3-3
- Rebuilt for https://fedoraproject.org/wiki/Fedora_36_Mass_Rebuild

* Tue Jan 18 2022 Zbigniew Jędrzejewski-Szmek <zbyszek@in.waw.pl> - 250.3-2
- Take ghost ownership of /var/log/lastlog (#1798685)

* Tue Jan 18 2022 Zbigniew Jędrzejewski-Szmek <zbyszek@in.waw.pl> - 250.3-1
- Third stable release after v250: fixes for sd-boot on fringe hardware (e.g. VirtualBox),
  various man page updates, sd-journal file verification is now stricter,
  systemd-networkd by default will not add routes for wireguard AllowedIPs=
  systemd nss modules shouldn't try to read kernel command line
- Don't do sd-boot updates when not installed (#2038289)
- xdg-autostart-service will ignore ExecCondition= when the helper binary is missing
- kernel-install does cleanup better (#2016630)

* Fri Jan  7 2022 Zbigniew Jędrzejewski-Szmek <zbyszek@in.waw.pl> - 250.2-1
- Second stable release after v250: various bugfixes
  (systemd-resolved, systemd-journald, userdbctl, homed).
- The manager should now gracefully handle the case where BPF LSM
  cannot be initialized (#2036145). The BPF filters are enabled again
  on all architectures, so *other* filter should also work on the
  affected architectures.
- kernel-install now checks paths used by grub2 before sd-boot paths again
  (#2036199)
- fstab-generator now ignores root-on-nfs/cifs/iscsi and live (#2037233)
- CVE-2021-3997, #2024639: systemd-tmpfiles would exhaust the stack and crash
  during excessive recursion on a very deeply nested directory structure.

* Tue Jan  4 2022 Zbigniew Jędrzejewski-Szmek <zbyszek@in.waw.pl> - 250.1-1
- First stable version after v250: various bugfixes, in particular for
  sd-boot, systemd-networkd, and various build issues.
- Fixes #2036517, #2035608, #2036217.

* Thu Dec 30 2021 Zbigniew Jędrzejewski-Szmek <zbyszek@in.waw.pl> - 250-3
- Disable bpf filters on arm64 (#2036145)

* Sat Dec 25 2021 Zbigniew Jędrzejewski-Szmek <zbyszek@in.waw.pl> - 250-2
- Fix warning about systemd-boot-update.service not existing on
  non-uefi architectures
- Enable all bpf features (#2035608)

* Thu Dec 23 2021 Zbigniew Jędrzejewski-Szmek <zbyszek@in.waw.pl> - 250-1
- Version 250, only some very small changes since -rc3.
- Switch unit status name format to 'combined' (#2028169)

* Mon Dec 20 2021 Zbigniew Jędrzejewski-Szmek <zbyszek@in.waw.pl> - 250~rc3-1
- Latest prerelease, see
  https://raw.githubusercontent.com/systemd/systemd/v250-rc3/NEWS for
  details.
- Fixes rhbz#2006761, rhbz#2027627, rhbz#1926323, rhbz#1919538.

* Sun Dec 12 2021 Zbigniew Jędrzejewski-Szmek <zbyszek@in.waw.pl> - 250~rc1-4
- Move systemd-boot-update.service to -udev subpackage
  and add it the the installation scriptlets (#2031400)
- Move libcryptsetup-token-systemd plugins to -udev (#2031873)
- Create /etc/resolv.conf symlink if nothing is present yet (#2032085)

* Fri Dec 10 2021 Pavel Březina <pbrezina@redhat.com> - 250~rc1-3
- Remove nsswitch.conf scriptlets (#2023743)

* Thu Dec  9 2021 Zbigniew Jędrzejewski-Szmek <zbyszek@in.waw.pl> - 250~rc1-1
- Version 250-rc1,
  see https://raw.githubusercontent.com/systemd/systemd/v250-rc1/NEWS for
  details.

* Fri Nov 19 2021 Davide Cavalca <dcavalca@fedoraproject.org> - 249.7-3
- Disable legacy iptables support

* Mon Nov 15 2021 Zbigniew Jędrzejewski-Szmek <zbyszek@in.waw.pl> - 249.7-2
- Supress errors from update-helper when selinux is enabled (see #2023332)

* Sun Nov 14 2021 Zbigniew Jędrzejewski-Szmek <zbyszek@in.waw.pl> - 249.7-1
- Latest bugfix release (better erofs detection, sd-event memory
  corruption bugfix, logind, documentation)
- Really fix helper to restart user units with older systemd (#2020415)

* Sun Nov 14 2021 Petr Menšík <pemensik@redhat.com> - 249.7-1
- Switch /etc/resolv.conf over to NM when systemd-resolved is uninstalled

* Wed Nov 10 2021 Kir Kolyshkin <kolyshkin@gmail.com> - 249.7-1
- Fix scope activation from a user instance (#2022041)

* Mon Nov  8 2021 Zbigniew Jędrzejewski-Szmek <zbyszek@in.waw.pl> - 249.6-3
- Fix helper to restart user units with older systemd (#2020415)

* Thu Nov  4 2021 Zbigniew Jędrzejewski-Szmek <zbyszek@in.waw.pl> - 249.6-2
- Latest bugfix release (networkd, coredumpctl, varlink, udev,
  systemctl, systemd itself, better detection of Hyper-V and
  Virtualbox virtualization, documentation updates)
- Fix helper to restart user units

* Fri Oct 29 2021 Adam Williamson <awilliam@redhat.com> - 249.5-2
- Backport PR #133 to fix boot

* Tue Oct 12 2021 Zbigniew Jędrzejewski-Szmek <zbyszek@in.waw.pl> - 249.5-1
- Latest bugfix release (various fixes in systemd-networkd,
  -timesyncd, -journald, -udev, homed, -resolved, -repart, -oomd,
  -coredump, systemd itself, seccomp filters, TPM2 handling,
  -documentation, sd-event, sd-journal, journalctl, and nss-systemd).
- Fixes #1976445.

* Tue Sep 14 2021 Sahana Prasad <sahana@redhat.com> - 249.4-2
- Rebuilt with OpenSSL 3.0.0

* Tue Aug 24 2021 Zbigniew Jędrzejewski-Szmek <zbyszek@in.waw.pl> - 249.4-1
- Latest bugfix release: various fixes for systemd-networkd,
  systemd-resolved, systemd, systemd-boot.
- Backport of macros to restart systemd user units (#1993244)

* Fri Aug  6 2021 Zbigniew Jędrzejewski-Szmek <zbyszek@in.waw.pl> - 249.3-1
- Latest bugfix release: improved compatibility with latest glibc,
  various small documentation fixes, and fixes for systemd-networkd bridging,
  other minor fixes.
- systemctl set-property accepts glob patterns now (#1986258)

* Fri Jul 23 2021 Zbigniew Jędrzejewski-Szmek <zbyszek@in.waw.pl> - 249.2-1
- Latest bugfix release (a minor hwdb regression bugfix, and correction
  to kernel commandline handling when reexecuting PID 1 in a container)

* Fri Jul 23 2021 Michael Catanzaro <mcatanzaro@redhat.com> - 249.2-1
- Build with -Ddefault-dns-over-tls=opportunistic
  (https://fedoraproject.org/wiki/Changes/DNS_Over_TLS, #1889901)

* Tue Jul 20 2021 Zbigniew Jędrzejewski-Szmek <zbyszek@in.waw.pl> - 249.1-1
- Various minor documentation and correctness fixes.
- CVE-2021-33910, #1984020: an unchecked stack allocation could be used to
  crash systemd and cause the system to reboot by creating a very long
  fuse mountpoint path.

* Wed Jul  7 2021 Neal Gompa <ngompa13@gmail.com> - 249-2
- Use correct NEWS URLs for systemd 249 releases in changelog entries

* Wed Jul  7 2021 Zbigniew Jędrzejewski-Szmek <zbyszek@in.waw.pl> - 249-1
- Latest upstream release with minor bugfixes, see
  https://github.com/systemd/systemd/blob/v249/NEWS.
- systemd-oomd cpu usage is reduced (#1944646)

* Thu Jul  1 2021 Zbigniew Jędrzejewski-Szmek <zbyszek@in.waw.pl> - 249~rc3-1
- Latest upstream prerelease with various bugfixes, see
  https://github.com/systemd/systemd/blob/v249-rc3/NEWS.

* Fri Jun 25 2021 Zbigniew Jędrzejewski-Szmek <zbyszek@in.waw.pl> - 249~rc2-1
- Latest upstream prerelease with various bugfixes, see
  https://github.com/systemd/systemd/blob/v249-rc2/NEWS.
- Ignore FORCERENEW DHCP packets (TALOS-2020-1142, CVE-2020-13529, #1959398)

* Thu Jun 17 2021 Adam Williamson <awilliam@redhat.com> - 249~rc1-2
- Stop systemd providing systemd-resolved, now the subpackage exists (#1973462)

* Wed Jun 16 2021 Zbigniew Jędrzejewski-Szmek <zbyszek@in.waw.pl> - 249~rc1-1
- Latest upstream prerelease, see
  https://github.com/systemd/systemd/blob/v249-rc1/NEWS.
  Fixes #1963428.
- Use systemd-sysusers to create users (#1965815)
- Move systemd-resolved into systemd-resolved subpackage (#1923727)
  [patch from Petr Menšík]

* Sat May 15 2021 Zbigniew Jędrzejewski-Szmek <zbyszek@in.waw.pl> - 248.3-1
- A fix for resolved crashes (#1946386, #1960227, #1950241)
- Some minor fixes for documentation, systemd-networkd, systemd-run, bootctl.

* Fri May  7 2021 Zbigniew Jędrzejewski-Szmek <zbyszek@in.waw.pl> - 248.2-1
- Pull in some more patches from upstream (#1944646, #1885090, #1941340)
- Adjust modes of some %%ghost files (#1956059)

* Thu May  6 2021 Zbigniew Jędrzejewski-Szmek <zbyszek@in.waw.pl> - 248.1-1
- Latest stable version: a long list of minor correctness fixes all around
  (#1955475, #911766, #1958167, #1952919)
- Enable tpm2-tss dependency (#1949505)

* Tue Apr 06 2021 Adam Williamson <awilliam@redhat.com> - 248-2
- Re-enable resolved caching, we hope all major bugs are resolved now

* Wed Mar 31 2021 Zbigniew Jędrzejewski-Szmek <zbyszek@in.waw.pl> - 248-1
- Latest upstream release, see
  https://github.com/systemd/systemd/blob/v248/NEWS.
- The changes since -rc4 are rather small, various fixes all over the place.
  A fix to how systemd-oomd selects a candidate to kill, and more debug logging
  to make this more transparent.

* Tue Mar 30 2021 Anita Zhang <the.anitazha@gmail.com> - 248~rc4-6
- Increase oomd user memory pressure limit to 50% (#1941170)

* Fri Mar 26 2021 Zbigniew Jędrzejewski-Szmek <zbyszek@in.waw.pl> - 248~rc4-5
- Do not preset systemd-networkd.service and systemd-networkd-wait-online.service
  on upgrades from before systemd-networkd was split out (#1943263)
- In nsswitch.conf, move nss-myhostname to the front, before nss-mdns4 (#1943199)

* Wed Mar 24 2021 Zbigniew Jędrzejewski-Szmek <zbyszek@in.waw.pl> - 248~rc4-4
- Revert patch that seems to cause problems with dns resolution
  (see comments on https://bodhi.fedoraproject.org/updates/FEDORA-2021-1c1a870ceb)

* Mon Mar 22 2021 Zbigniew Jędrzejewski-Szmek <zbyszek@in.waw.pl> - 248~rc4-3
- Fix hang when processing timers during DST switch in Europe/Dublin timezone (#1941335)
- Fix returning combined IPv4/IPv6 responses from systemd-resolved cache (#1940715)
  (But note that the disablement of caching added previously is
  retained until we can do more testing.)
- Minor fix to interface naming by udev
- Fix for systemd-repart --size

* Fri Mar 19 2021 Adam Williamson <awilliam@redhat.com> - 248~rc4-2
- Disable resolved cache via config snippet (#1940715)

* Thu Mar 18 2021 Yu Watanabe <yuwatana@redhat.com> - 248~rc4-1
- Latest upstream prerelease, see
  https://github.com/systemd/systemd/blob/v248-rc4/NEWS.
- A bunch of documentation updates, and correctness fixes.

* Tue Mar 16 2021 Adam Williamson <awilliam@redhat.com> - 248~rc3-2
- Backport PR #19009 to fix CNAME redirect resolving some more (#1933433)

* Thu Mar 11 2021 Zbigniew Jędrzejewski-Szmek <zbyszek@in.waw.pl> - 248~rc3-1
- Latest upstream prerelease, see
  https://github.com/systemd/systemd/blob/v248-rc3/NEWS.
- A bunch of documentation updates, correctness fixes, and systemd-networkd
  features.
- Resolves #1933137, #1935084, #1933873, #1931181, #1933335, #1935062, #1927148.

* Thu Mar 11 2021 Zbigniew Jędrzejewski-Szmek <zbyszek@in.waw.pl> - 248~rc2-5
- Fix crash in pid1 during daemon-reexec (#1931034)

* Fri Mar 05 2021 Adam Williamson <awilliam@redhat.com> - 248~rc2-3
- Fix stub resolver CNAME chain resolving (#1933433)

* Mon Mar 01 2021 Josh Boyer <jwboyer@fedoraproject.org> - 248~rc2-2
- Don't set the fallback hostname to Fedora on non-Fedora OSes

* Tue Feb 23 2021 Zbigniew Jędrzejewski-Szmek <zbyszek@in.waw.pl> - 248~rc2-1
- Latest upstream prelease, just a bunch of small fixes.
- Fixes #1931957.

* Tue Feb 23 2021 Zbigniew Jędrzejewski-Szmek <zbyszek@in.waw.pl> - 248~rc1-2
- Rebuild with the newest scriptlets

* Tue Feb 23 2021 Zbigniew Jędrzejewski-Szmek <zbyszek@in.waw.pl> - 248~rc1-1
- Latest upstream prerelease, see
  https://github.com/systemd/systemd/blob/v248-rc1/NEWS.
- Fixes #1614751 by only restarting services at the end of transcation.
  Various packages need to be rebuilt to have the updated macros.
- Fixes #1879028, though probably not completely.
- Fixes #1925805, #1928235.

* Wed Feb 17 2021 Michel Alexandre Salim <salimma@fedoraproject.org> - 247.3-3
- Increase oomd user memory pressure limit to 10% (#1929856)

* Fri Feb  5 2021 Anita Zhang <the.anitazha@gmail.com> - 247.3-2
- Changes for https://fedoraproject.org/wiki/Changes/EnableSystemdOomd.
- Backports consist primarily of PR #18361, #18444, and #18401 (plus some
  additional ones to handle merge conflicts).
- Create systemd-oomd-defaults subpackage to install unit drop-ins that will
  configure systemd-oomd to monitor and act.

* Tue Feb  2 2021 Zbigniew Jędrzejewski-Szmek <zbyszek@in.waw.pl> - 247.3-1
- Minor stable release
- Fixes #1895937, #1813219, #1903106.

* Wed Jan 27 2021 Fedora Release Engineering <releng@fedoraproject.org> - 247.2-3
- Rebuilt for https://fedoraproject.org/wiki/Fedora_34_Mass_Rebuild

* Wed Jan 13 2021 Zbigniew Jędrzejewski-Szmek <zbyszek@in.waw.pl> - 247.2-2
- Fix bfq patch again (#1813219)

* Wed Dec 23 2020 Jonathan Underwood <jonathan.underwood@gmail.com> - 247.2-2
- Add patch to enable crypttab to support disabling of luks read and
  write workqueues (corresponding to
  https://github.com/systemd/systemd/pull/18062/).

* Wed Dec 16 2020 Zbigniew Jędrzejewski-Szmek <zbyszek@in.waw.pl> - 247.2-1
- Minor stable release
- Fixes #1908071.

* Tue Dec  8 2020 Zbigniew Jędrzejewski-Szmek <zbyszek@in.waw.pl> - 247.1-3
- Rebuild with fallback hostname change reverted.

* Fri Dec 04 2020 Bastien Nocera <bnocera@redhat.com> - 247.1-2
- Unset fallback-hostname as plenty of applications expected localhost
  to mean "default hostname" without ever standardising it (#1892235)

* Tue Dec  1 2020 Zbigniew Jędrzejewski-Szmek <zbyszek@in.waw.pl> - 247.1-1
- Latest stable release
- Fixes #1902819.
- Files to configure networking with systemd-networkd in a VM or container are
  moved to systemd-networkd subpackage. (They were previously in the -container
  subpackage, which is for container/VM management.)

* Thu Nov 26 2020 Zbigniew Jędrzejewski-Szmek <zbyszek@in.waw.pl> - 247-1
- Update to the latest version
- #1900878 should be fixed

* Tue Oct 20 2020 Zbigniew Jędrzejewski-Szmek <zbyszek@in.waw.pl> - 247~rc2
- New upstream pre-release. See
  https://github.com/systemd/systemd/blob/v247-rc1/NEWS.
  Many smaller and bigger improvements and features are introduced.
  (#1885101, #1890632, #1879216)

  A backwards-incompatible change affects PCI network devices which
  are connected through a bridge which is itself associated with a
  slot. When more than one device was associated with the same slot,
  one of the devices would pseudo-randomly get named after the slot.
  That name is now not generated at all. This changed behaviour is
  causes the net naming scheme to be changed to "v247". To restore
  previous behaviour, specify net.naming-scheme=v245.

  systemd-oomd is built, but should not be considered "production
  ready" at this point. Testing and bug reports are welcome.

* Wed Sep 30 2020 Dusty Mabe <dusty@dustymabe.com> - 246.6-3
- Try to make files in subpackages (especially the networkd subpackage)
  more appropriate.

* Thu Sep 24 2020 Filipe Brandenburger <filbranden@gmail.com> - 246.6-2
- Build a package with standalone binaries for non-systemd systems.
  For now, only systemd-sysusers is included.

* Thu Sep 24 2020 Christian Glombek <lorbus@fedoraproject.org> - 246.6-2
- Split out networkd sub-package and add to main package as recommended dependency

* Sun Sep 20 2020 Zbigniew Jędrzejewski-Szmek <zbyszek@in.waw.pl> - 246.6-1
- Update to latest stable release (various minor fixes: manager,
  networking, bootct, kernel-install, systemd-dissect, systemd-homed,
  fstab-generator, documentation) (#1876905)
- Do not fail in test because of kernel bug (#1803070)

* Sun Sep 13 2020 Zbigniew Jędrzejewski-Szmek <zbyszek@in.waw.pl> - 246.5-1
- Update to latest stable release (a bunch of small network-related
  fixes in systemd-networkd and socket handling, documentation updates,
  a bunch of fixes for error handling).
- Also remove existing file when creating /etc/resolv.conf symlink
  upon installation (#1873856 again)

* Wed Sep  2 2020 Zbigniew Jędrzejewski-Szmek <zbyszek@in.waw.pl> - 246.4-1
- Update to latest stable version: a rework of how the unit cache mtime works
  (hopefully #1872068, #1871327, #1867930), plus various fixes to
  systemd-resolved, systemd-dissect, systemd-analyze, systemd-ask-password-agent,
  systemd-networkd, systemd-homed, systemd-machine-id-setup, presets for
  instantiated units, documentation and shell completions.
- Create /etc/resolv.conf symlink upon installation (#1873856)
- Move nss-mdns before nss-resolve in /etc/nsswitch.conf and disable
  mdns by default in systemd-resolved (#1867830)

* Wed Aug 26 2020 Zbigniew Jędrzejewski-Szmek <zbyszek@in.waw.pl> - 246.3-1
- Update to bugfix version (some networkd fixes, minor documentation
  fixes, relax handling of various error conditions, other fixlets for
  bugs without bugzilla numbers).

* Mon Aug 17 2020 Zbigniew Jędrzejewski-Szmek <zbyszek@in.waw.pl> - 246.2-1
- A few minor bugfixes
- Adjust seccomp filter for kernel 5.8 and glibc 2.32 (#1869030)
- Create /etc/resolv.conf symlink on upgrade (#1867865)

* Fri Aug  7 2020 Zbigniew Jędrzejewski-Szmek <zbyszek@in.waw.pl> - 246.1-1
- A few minor bugfixes
- Remove /etc/resolv.conf on upgrades (if managed by NetworkManager), so
  that systemd-resolved can take over the management of the symlink.

* Thu Jul 30 2020 Zbigniew Jędrzejewski-Szmek <zbyszek@in.waw.pl> - 246-1
- Update to released version. Only some minor bugfixes since the pre-release.

* Sun Jul 26 2020 Zbigniew Jędrzejewski-Szmek <zbyszek@in.waw.pl> - 246~rc2-2
- Make /tmp be 50% of RAM again (#1856514)
- Re-run 'systemctl preset systemd-resolved' on upgrades.
  /etc/resolv.conf is not modified, by a hint is emitted if it is
  managed by NetworkManager.

* Fri Jul 24 2020 Zbigniew Jędrzejewski-Szmek <zbyszek@in.waw.pl> - 246~rc2-1
- New pre-release with incremental fixes
  (#1856037, #1858845, #1856122, #1857783)
- Enable systemd-resolved (with DNSSEC disabled by default, and LLMNR
  and mDNS support in resolve-only mode by default).
  See https://fedoraproject.org/wiki/Changes/systemd-resolved.

* Thu Jul  9 2020 Zbigniew Jędrzejewski-Szmek <zbyszek@in.waw.pl> - 246~rc1-1
- New upstream release, see
  https://raw.githubusercontent.com/systemd/systemd/v246-rc1/NEWS.

  This release includes many new unit settings, related inter alia to
  cgroupsv2 freezer support and cpu affinity, encryption and verification.
  systemd-networkd has a ton of new functionality and many other tools gained
  smaller enhancements. systemd-homed gained FIDO2 support.

  Documentation has been significantly improved: sd-bus and sd-hwdb
  libraries are now fully documented; man pages have been added for
  the D-BUS APIs of systemd daemons and various new interfaces.

  Closes #1392925, #1790972, #1197886, #1525593.

* Wed Jun 24 2020 Bastien Nocera <bnocera@redhat.com> - 245.6-3
- Set fallback-hostname to fedora so that unset hostnames are still
  recognisable (#1392925)

* Tue Jun  2 2020 Zbigniew Jędrzejewski-Szmek <zbyszek@in.waw.pl> - 245.6-2
- Add self-obsoletes to fix upgrades from F31

* Sun May 31 2020 Zbigniew Jędrzejewski-Szmek <zbyszek@in.waw.pl> - 245.6-1
- Update to latest stable version (some documentation updates, minor
  memory correctness issues) (#1815605, #1827467, #1842067)

* Tue Apr 21 2020 Björn Esser <besser82@fedoraproject.org> - 245.5-2
- Add explicit BuildRequires: acl
- Bootstrapping for json-c SONAME bump

* Fri Apr 17 2020 Zbigniew Jędrzejewski-Szmek <zbyszek@in.waw.pl> - 245.5-1
- Update to latest stable version (#1819313, #1815412, #1800875)

* Thu Apr 16 2020 Björn Esser <besser82@fedoraproject.org> - 245.4-2
- Add bootstrap option to break circular deps on cryptsetup

* Wed Apr  1 2020 Zbigniew Jędrzejewski-Szmek <zbyszek@in.waw.pl> - 245.4-1
- Update to latest stable version (#1814454)

* Thu Mar 26 2020 Zbigniew Jędrzejewski-Szmek <zbyszek@in.waw.pl> - 245.3-1
- Update to latest stable version (no issue that got reported in bugzilla)

* Wed Mar 18 2020 Zbigniew Jędrzejewski-Szmek <zbyszek@in.waw.pl> - 245.2-1
- Update to latest stable version (a few bug fixes for random things) (#1798776)

* Fri Mar  6 2020 Zbigniew Jędrzejewski-Szmek <zbyszek@in.waw.pl> - 245-1
- Update to latest version (#1807485)

* Wed Feb 26 2020 Zbigniew Jędrzejewski-Szmek <zbyszek@in.waw.pl> - 245~rc2-1
- Modify the downstream udev rule to use bfq to only apply to disks (#1803500)
- "Upgrade" dependency on kbd package from Recommends to Requires (#1408878)
- Move systemd-bless-boot.service and systemd-boot-system-token.service to
  systemd-udev subpackage (#1807462)
- Move a bunch of other services to systemd-udev:
  systemd-pstore.service, all fsck-related functionality,
  systemd-volatile-root.service, systemd-verity-setup.service, and a few
  other related files.
- Fix daemon-reload rule to not kill non-systemd pid1 (#1803240)
- Fix namespace-related failure when starting systemd-homed (#1807465) and
  group lookup failure in nss_systemd (#1809147)
- Drop autogenerated BOOT_IMAGE= parameter from stored kernel command lines
  (#1716164)
- Don't require /proc to be mounted for systemd-sysusers to work (#1807768)

* Fri Feb 21 2020 Filipe Brandenburger <filbranden@gmail.com> - 245~rc1-4
- Update daemon-reexec fallback to check whether the system is booted with
  systemd as PID 1 and check whether we're upgrading before using kill -TERM
  on PID 1 (#1803240)

* Tue Feb 18 2020 Adam Williamson <awilliam@redhat.com> - 245~rc1-3
- Revert 097537f0 to fix plymouth etc. running when they shouldn't (#1803293)

* Fri Feb  7 2020 Zbigniew Jędrzejewski-Szmek <zbyszek@in.waw.pl> - 245~rc1-2
- Add default 'disable *' preset for user units (#1792474, #1468501),
  see https://fedoraproject.org/wiki/Changes/Systemd_presets_for_user_units.
- Add macro to generate "compat" scriptlets based off sysusers.d format
  and autogenerate user() and group() virtual provides (#1792462),
  see https://fedoraproject.org/wiki/Changes/Adopting_sysusers.d_format.
- Revert patch to udev rules causing regression with usb hubs (#1800820).

* Wed Feb  5 2020 Zbigniew Jędrzejewski-Szmek <zbyszek@in.waw.pl> - 245~rc1-1
- New upstream release, see
  https://raw.githubusercontent.com/systemd/systemd/v245-rc1/NEWS.

  This release includes completely new functionality: systemd-repart,
  systemd-homed, user reconds in json, and multi-instantiable
  journald, and a partial rework of internal communcation to use
  varlink, and bunch of more incremental changes.

  The "predictable" interface name naming scheme is changed,
  net.naming-scheme= can be used to undo the change. The change applies
  to container interface names on the host.

- Fixes #1774242, #1787089, #1798414/CVE-2020-1712.

* Fri Jan 31 2020 Fedora Release Engineering <releng@fedoraproject.org> - 244.1-2
- Rebuilt for https://fedoraproject.org/wiki/Fedora_32_Mass_Rebuild

* Sat Dec 21 2019  <zbyszek@nano-f31> - 244.1-2
- Disable service watchdogs (for systemd units)

* Sun Dec 15 2019  <zbyszek@nano-f31> - 244.1-1
- Update to latest stable batch (systemd-networkd fixups, better
  support for seccomp on s390x, minor cleanups to documentation).
- Drop patch to revert addition of NoNewPrivileges to systemd units

* Fri Nov 29 2019 Zbigniew Jędrzejewski-Szmek <zbyszek@in.waw.pl> - 244-1
- Update to latest version. Just minor bugs fixed since the pre-release.

* Fri Nov 22 2019 Zbigniew Jędrzejewski-Szmek <zbyszek@in.waw.pl> - 244~rc1-1
- Update to latest pre-release version,
  see https://github.com/systemd/systemd/blob/master/NEWS#L3.
  Biggest items: cgroups v2 cpuset controller, fido_id builtin in udev,
  systemd-networkd does not create a default route for link local addressing,
  systemd-networkd supports dynamic reconfiguration and a bunch of new settings.
  Network files support matching on WLAN SSID and BSSID.
- Better error messages when preset/enable/disable are used with a glob (#1763488)
- u2f-hidraw-policy package is obsoleted (#1753381)

* Tue Nov 19 2019 Zbigniew Jędrzejewski-Szmek <zbyszek@in.waw.pl> - 243.4
- Latest bugfix release. Systemd-stable snapshots will now be numbered.
- Fix broken PrivateDevices filter on big-endian, s390x in particular (#1769148)
- systemd-modules-load.service should only warn, not fail, on error (#1254340)
- Fix incorrect certificate validation with DNS over TLS (#1771725, #1771726,
  CVE-2018-21029)
- Fix regression with crypttab keys with colons
- Various memleaks and minor memory access issues, warning adjustments

* Fri Oct 18 2019 Adam Williamson <awilliam@redhat.com> - 243-4.gitef67743
- Backport PR #13792 to fix nomodeset+BIOS CanGraphical bug (#1728240)

* Thu Oct 10 2019 Zbigniew Jędrzejewski-Szmek <zbyszek@in.waw.pl> - 243-3.gitef67743
- Various minor documentation and error message cleanups
- Do not use cgroup v1 hierarchy in nspawn on groups v2 (#1756143)

* Sat Sep 21 2019 Zbigniew Jędrzejewski-Szmek <zbyszek@in.waw.pl> - 243-2.gitfab6f01
- Backport a bunch of patches (memory access issues, improvements to error
  reporting and handling in networkd, some misleading man page contents #1751363)
- Fix permissions on static nodes (#1740664)
- Make systemd-networks follow the RFC for DHPCv6 and radv timeouts
- Fix one crash in systemd-resolved (#1703598)
- Make journal catalog creation reproducible (avoid unordered hashmap use)
- Mark the accelerometer in HP laptops as part of the laptop base
- Fix relabeling of directories with relabel-extra.d/
- Fix potential stuck noop jobs in pid1
- Obsolete timedatex package (#1735584)

* Tue Sep  3 2019 Zbigniew Jędrzejewski-Szmek <zbyszek@in.waw.pl> - 243-1
- Update to latest release
- Emission of Session property-changed notifications from logind is fixed
  (this was breaking the switching of sessions to and from gnome).
- Security issue: unprivileged users were allowed to change DNS
  servers configured in systemd-resolved. Now proper polkit authorization
  is required.

* Mon Aug 26 2019 Adam Williamson <awilliam@redhat.com> - 243~rc2-2
- Backport PR #13406 to solve PATH ordering issue (#1744059)

* Thu Aug 22 2019 Zbigniew Jędrzejewski-Szmek <zbyszek@in.waw.pl> - 243~rc2-1
- Update to latest pre-release. Fixes #1740113, #1717712.
- The default scheduler for disks is set to BFQ (1738828)
- The default cgroup hierarchy is set to unified (cgroups v2) (#1732114).
  Use systemd.unified-cgroup-hierarchy=0 on the kernel command line to revert.
  See https://fedoraproject.org/wiki/Changes/CGroupsV2.

* Wed Aug 07 2019 Adam Williamson <awilliam@redhat.com> - 243~rc1-2
- Backport PR #1737362 so we own /etc/systemd/system again (#1737362)

* Tue Jul 30 2019 Zbigniew Jędrzejewski-Szmek <zbyszek@in.waw.pl> - 243~rc1-1
- Update to latest version (#1715699, #1696373, #1711065, #1718192)

* Sat Jul 27 2019 Fedora Release Engineering <releng@fedoraproject.org> - 242-7.git9d34e79
- Rebuilt for https://fedoraproject.org/wiki/Fedora_31_Mass_Rebuild

* Sat Jul 20 2019 Zbigniew Jędrzejewski-Szmek <zbyszek@in.waw.pl> - 242-6.git9d34e79
- Ignore bad rdrand output on AMD CPUs (#1729268)
- A bunch of backported patches from upstream: documentation, memory
  access fixups, command output tweaks (#1708996)

* Tue Jun 25 2019 Björn Esser <besser82@fedoraproject.org>- 242-5.git7a6d834
- Rebuilt (libqrencode.so.4)

* Tue Jun 25 2019 Miro Hrončok <mhroncok@redhat.com>- 242-4.git7a6d834
- Rebuilt for iptables update (libip4tc.so.2)

* Fri Apr 26 2019 Zbigniew Jędrzejewski-Szmek <zbyszek@in.waw.pl> - 242-3.git7a6d834
- Add symbol to mark vtable format changes (anything using sd_add_object_vtable
  or sd_add_fallback_vtable needs to be rebuilt)
- Fix wireguard ListenPort handling in systemd-networkd
- Fix hang in flush_accept (#1702358)
- Fix handling of RUN keys in udevd
- Some documentation and shell completion updates and minor fixes

* Tue Apr 16 2019 Adam Williamson <awilliam@redhat.com> - 242-2
- Rebuild with Meson fix for #1699099

* Thu Apr 11 2019 Zbigniew Jędrzejewski-Szmek <zbyszek@in.waw.pl> - 242-1
- Update to latest release
- Make scriptlet failure non-fatal

* Tue Apr  9 2019 Zbigniew Jędrzejewski-Szmek <zbyszek@in.waw.pl> - 242~rc4-1
- Update to latest prerelease

* Thu Apr  4 2019 Zbigniew Jędrzejewski-Szmek <zbyszek@in.waw.pl> - 242~rc3-1
- Update to latest prerelease

* Wed Apr  3 2019 Zbigniew Jędrzejewski-Szmek <zbyszek@in.waw.pl> - 242~rc2-1
- Update to the latest prerelease.
- The bug reported on latest update that systemd-resolved and systemd-networkd are
  re-enabled after upgrade is fixed.

* Fri Mar 29 2019 Zbigniew Jędrzejewski-Szmek <zbyszek@in.waw.pl> - 241-4.gitcbf14c9
- Backport various patches from the v241..v242 range:
  kernel-install will not create the boot loader entry automatically (#1648907),
  various bash completion improvements (#1183769),
  memory leaks and such (#1685286).

* Thu Mar 14 2019 Zbigniew Jędrzejewski-Szmek <zbyszek@in.waw.pl> - 241-3.gitc1f8ff8
- Declare hyperv and framebuffer devices master-of-seat again (#1683197)

* Wed Feb 20 2019 Zbigniew Jędrzejewski-Szmek <zbyszek@in.waw.pl> - 241-2.gita09c170
- Prevent buffer overread in systemd-udevd
- Properly validate dbus paths received over dbus (#1678394, CVE-2019-6454)

* Sat Feb  9 2019 Zbigniew Jędrzejewski-Szmek <zbyszek@in.waw.pl> - 241~rc2-2
- Turn LTO back on

* Tue Feb  5 2019 Zbigniew Jędrzejewski-Szmek <zbyszek@in.waw.pl> - 241~rc2-1
- Update to latest release -rc2

* Sun Feb 03 2019 Fedora Release Engineering <releng@fedoraproject.org> - 241~rc1-3
- Rebuilt for https://fedoraproject.org/wiki/Fedora_30_Mass_Rebuild

* Sun Jan 27 2019 Yu Watanabe <watanabe.yu@gmail.com> - 241~rc1-2
- Backport a patch for kernel-install

* Sat Jan 26 2019 Zbigniew Jędrzejewski-Szmek <zbyszek@in.waw.pl> - 241~rc1-1
- Update to latest release -rc1

* Tue Jan 15 2019 Zbigniew Jędrzejewski-Szmek <zbyszek@in.waw.pl> - 240-6.gitf02b547
- Add a work-around for #1663040

* Mon Jan 14 2019 Björn Esser <besser82@fedoraproject.org> - 240-5.gitf02b547
- Rebuilt for libcrypt.so.2 (#1666033)

* Fri Jan 11 2019 Zbigniew Jędrzejewski-Szmek <zbyszek@in.waw.pl> - 240-4.gitf02b547
- Add a work-around for selinux issue on live images (#1663040)

* Fri Jan 11 2019 Zbigniew Jędrzejewski-Szmek <zbyszek@in.waw.pl> - 240-3.gitf02b547
- systemd-journald and systemd-journal-remote reject entries which
  contain too many fields (CVE-2018-16865, #1664973) and set limits on the
  process' command line length (CVE-2018-16864, #1664972)
- $DBUS_SESSION_BUS_ADDRESS is again exported by pam_systemd (#1662857)
- A fix for systemd-udevd crash (#1662303)

* Sat Dec 22 2018 Zbigniew Jędrzejewski-Szmek <zbyszek@in.waw.pl> - 240-2
- Add two more patches that revert recent udev changes

* Fri Dec 21 2018 Zbigniew Jędrzejewski-Szmek <zbyszek@in.waw.pl> - 240-1
- Update to latest release
  See https://github.com/systemd/systemd/blob/master/NEWS for the list of changes.

* Mon Dec 17 2018 Zbigniew Jędrzejewski-Szmek <zbyszek@in.waw.pl> - 239-10.git9f3aed1
- Hibernation checks for resume= are rescinded (#1645870)
- Various patches:
  - memory issues in logind, networkd, journald (#1653068), sd-device, etc.
  - Adaptations for newer meson, lz4, kernel
  - Fixes for misleading bugs in documentation
- net.ipv4.conf.all.rp_filter is changed from 1 to 2

* Thu Nov 29 2018 Zbigniew Jędrzejewski-Szmek <zbyszek@in.waw.pl>
- Adjust scriptlets to modify /etc/authselect/user-nsswitch.conf
  (see https://github.com/pbrezina/authselect/issues/77)
- Drop old scriptlets for nsswitch.conf modifications for nss-mymachines and nss-resolve

* Sun Nov 18 2018 Alejandro Domínguez Muñoz <adomu@net-c.com>
- Remove link creation for rsyslog.service

* Thu Nov  8 2018 Adam Williamson <awilliam@redhat.com> - 239-9.git9f3aed1
- Go back to using systemctl preset-all in %%post (#1647172, #1118740)

* Mon Nov  5 2018 Adam Williamson <awilliam@redhat.com> - 239-8.git9f3aed1
- Requires(post) openssl-libs to fix live image build machine-id issue
  See: https://pagure.io/dusty/failed-composes/issue/960

* Mon Nov  5 2018 Yu Watanabe <watanabe.yu@gmail.com>
- Set proper attributes to private directories

* Fri Nov  2 2018 Zbigniew Jędrzejewski-Szmek <zbyszek@in.waw.pl> - 239-7.git9f3aed1
- Split out the rpm macros into systemd-rpm-macros subpackage (#1645298)

* Sun Oct 28 2018 Zbigniew Jędrzejewski-Szmek <zbyszek@in.waw.pl> - 239-6.git9f3aed1
- Fix a local vulnerability from a race condition in chown-recursive (CVE-2018-15687, #1639076)
- Fix a local vulnerability from invalid handling of long lines in state deserialization (CVE-2018-15686, #1639071)
- Fix a remote vulnerability in DHCPv6 in systemd-networkd (CVE-2018-15688, #1639067)
- The DHCP server is started only when link is UP
- DHCPv6 prefix delegation is improved
- Downgrade logging of various messages and add loging in other places
- Many many fixes in error handling and minor memory leaks and such
- Fix typos and omissions in documentation
- Typo in %%_environmnentdir rpm macro is fixed (with backwards compatiblity preserved)
- Matching by MACAddress= in systemd-networkd is fixed
- Creation of user runtime directories is improved, and the user
  manager is only stopped after 10 s after the user logs out (#1642460 and other bugs)
- systemd units systemd-timesyncd, systemd-resolved, systemd-networkd are switched back to use DynamicUser=0
- Aliases are now resolved when loading modules from pid1. This is a (redundant) fix for a brief kernel regression.
- "systemctl --wait start" exits immediately if no valid units are named
- zram devices are not considered as candidates for hibernation
- ECN is not requested for both in- and out-going connections (the sysctl overide for net.ipv4.tcp_ecn is removed)
- Various smaller improvements to unit ordering and dependencies
- generators are now called with the manager's environment
- Handling of invalid (intentionally corrupt) dbus messages is improved, fixing potential local DOS avenues
- The target of symlinks links in .wants/ and .requires/ is now ignored. This fixes an issue where
  the unit file would sometimes be loaded from such a symlink, leading to non-deterministic unit contents.
- Filtering of kernel threads is improved. This fixes an issues with newer kernels where hybrid kernel/user
  threads are used by bpfilter.
- "noresume" can be used on the kernel command line to force normal boot even if a hibernation images is present
- Hibernation is not advertised if resume= is not present on the kernenl command line
- Hibernation/Suspend/... modes can be disabled using AllowSuspend=,
  AllowHibernation=, AllowSuspendThenHibernate=, AllowHybridSleep=
- LOGO= and DOCUMENTATION_URL= are documented for the os-release file
- The hashmap mempool is now only used internally in systemd, and is disabled for external users of the systemd libraries
- Additional state is serialized/deserialized when logind is restarted, fixing the handling of user objects
- Catalog entries for the journal are improved (#1639482)
- If suspend fails, the post-suspend hooks are still called.
- Various build issues on less-common architectures are fixed

* Wed Oct  3 2018 Jan Synáček <jsynacek@redhat.com> - 239-5
- Fix meson using -Ddebug, which results in FTBFS
- Fix line_begins() to accept word matching full string (#1631840)

* Mon Sep 10 2018 Zbigniew Jędrzejewski-Szmek <zbyszek@in.waw.pl> - 239-4
- Move /etc/yum/protected.d/systemd.conf to /etc/dnf/ (#1626969)

* Wed Jul 18 2018 Terje Rosten <terje.rosten@ntnu.no> - 239-3
- Ignore return value from systemd-binfmt in scriptlet (#1565425)

* Sun Jul 15 2018 Filipe Brandenburger <filbranden@gmail.com> - 239-3
- Override systemd-user PAM config in install and not prep

* Sat Jul 14 2018 Fedora Release Engineering <releng@fedoraproject.org> - 239-3
- Rebuilt for https://fedoraproject.org/wiki/Fedora_29_Mass_Rebuild

* Mon Jun 25 2018 Zbigniew Jędrzejewski-Szmek <zbyszek@in.waw.pl> - 239-2
- Rebuild for Python 3.7 again

* Fri Jun 22 2018 Zbigniew Jędrzejewski-Szmek <zbyszek@in.waw.pl> - 239-1
- Update to latest version, mostly bug fixes and new functionality,
  very little breaking changes. See
  https://github.com/systemd/systemd/blob/v239/NEWS for details.

* Tue Jun 19 2018 Miro Hrončok <mhroncok@redhat.com> - 238-9.git0e0aa59
- Rebuilt for Python 3.7

* Fri May 11 2018 Zbigniew Jędrzejewski-Szmek <zbyszek@in.waw.pl> - 238-8.git0e0aa59
- Backport a number of patches (documentation, hwdb updates)
- Fixes for tmpfiles 'e' entries
- systemd-networkd crashes
- XEN virtualization detection on hyper-v
- Avoid relabelling /sys/fs/cgroup if not needed (#1576240)

* Wed Apr 18 2018 Zbigniew Jędrzejewski-Szmek <zbyszek@in.waw.pl> - 238-7.fc28.1
- Allow fake Delegate= setting on slices (#1568594)

* Wed Mar 28 2018 Zbigniew Jędrzejewski-Szmek <zbyszek@in.waw.pl> - 238-7
- Move udev transfiletriggers to the right package, fix quoting

* Tue Mar 27 2018 Colin Walters <walters@verbum.org> - 238-6
- Use shell for triggers; see https://github.com/systemd/systemd/pull/8550
  This fixes compatibility with rpm-ostree.

* Tue Mar 20 2018 Zbigniew Jędrzejewski-Szmek <zbyszek@in.waw.pl> - 238-5
- Backport patch to revert inadvertent change of "predictable" interface name (#1558027)

* Fri Mar 16 2018 Zbigniew Jędrzejewski-Szmek <zbyszek@in.waw.pl> - 238-4
- Do not close dbus connection during dbus reload call (#1554578)

* Wed Mar  7 2018 Zbigniew Jędrzejewski-Szmek <zbyszek@in.waw.pl> - 238-3
- Revert the patches for GRUB BootLoaderSpec support
- Add patch for /etc/machine-id creation (#1552843)

* Tue Mar  6 2018 Yu Watanabe <watanabe.yu@gmail.com> - 238-2
- Fix transfiletrigger script (#1551793)

* Mon Mar  5 2018 Zbigniew Jędrzejewski-Szmek <zbyszek@in.waw.pl> - 238-1
- Update to latest version
- This fixes a hard-to-trigger potential vulnerability (CVE-2018-6954)
- New transfiletriggers are installed for udev hwdb and rules, the journal
  catalog, sysctl.d, binfmt.d, sysusers.d, tmpfiles.d.

* Tue Feb 27 2018 Javier Martinez Canillas <javierm@redhat.com> - 237-7.git84c8da5
- Add patch to install kernel images for GRUB BootLoaderSpec support

* Sat Feb 24 2018 Zbigniew Jędrzejewski-Szmek <zbyszek@in.waw.pl> - 237-6.git84c8da5
- Create /etc/systemd in %%post libs if necessary (#1548607)

* Fri Feb 23 2018 Adam Williamson <awilliam@redhat.com> - 237-5.git84c8da5
- Use : not touch to create file in -libs %%post

* Thu Feb 22 2018 Patrick Uiterwijk <patrick@puiterwijk.org> - 237-4.git84c8da5
- Add coreutils dep for systemd-libs %%post
- Add patch to typecast USB IDs to avoid compile failure

* Wed Feb 21 2018 Zbigniew Jędrzejewski-Szmek <zbyszek@in.waw.pl> - 237-3.git84c8da5
- Update some patches for test skipping that were updated upstream
  before merging
- Add /usr/lib/systemd/purge-nobody-user — a script to check if nobody is defined
  correctly and possibly replace existing mappings

* Tue Feb 20 2018 Zbigniew Jędrzejewski-Szmek <zbyszek@in.waw.pl> - 237-2.gitdff4849
- Backport a bunch of patches, most notably for the journal and various
  memory issues. Some minor build fixes.
- Switch to new ldconfig macros that do nothing in F28+
- /etc/systemd/dont-synthesize-nobody is created in %%post if nfsnobody
  or nobody users are defined (#1537262)

* Fri Feb  9 2018 Zbigniew Jędrzejeweski-Szmek <zbyszek@in.waw.pl> - 237-1.git78bd769
- Update to first stable snapshot (various minor memory leaks and misaccesses,
  some documentation bugs, build fixes).

* Sun Jan 28 2018 Zbigniew Jędrzejewski-Szmek <zbyszek@in.waw.pl> - 237-1
- Update to latest version

* Sun Jan 21 2018 Björn Esser <besser82@fedoraproject.org> - 236-4.git3e14c4c
- Add patch to include <crypt.h> if needed

* Sat Jan 20 2018 Björn Esser <besser82@fedoraproject.org> - 236-3.git3e14c4c
- Rebuilt for switch to libxcrypt

* Thu Jan 11 2018 Zbigniew Jędrzejewski-Szmek <zbyszek@in.waw.pl> - 236-2.git23e14c4
- Backport a bunch of bugfixes from upstream (#1531502, #1531381, #1526621
  various memory corruptions in systemd-networkd)
- /dev/kvm is marked as a static node which fixes permissions on s390x
  and ppc64 (#1532382)

* Fri Dec 15 2017 Zbigniew Jędrzejewski-Szmek <zbyszek@in.waw.pl> - 236-1
- Update to latest version

* Mon Dec 11 2017 Zbigniew Jędrzejewski-Szmek <zbyszek@in.waw.pl> - 235-5.git4a0e928
- Update to latest git snapshot, do not build for realz
- Switch to libidn2 again (#1449145)

* Tue Nov 07 2017 Zbigniew Jędrzejewski-Szmek <zbyszek@in.waw.pl> - 235-4
- Rebuild for cryptsetup-2.0.0-0.2.fc28

* Wed Oct 25 2017 Zbigniew Jędrzejewski-Szmek <zbyszek@in.waw.pl> - 235-3
- Backport a bunch of patches, including LP#172535

* Wed Oct 18 2017 Zbigniew Jędrzejewski-Szmek <zbyszek@in.waw.pl> - 235-2
- Patches for cryptsetup _netdev

* Fri Oct  6 2017 Zbigniew Jędrzejewski-Szmek <zbyszek@in.waw.pl> - 235-1
- Update to latest version

* Tue Sep 26 2017 Nathaniel McCallum <npmccallum@redhat.com> - 234-8
- Backport /etc/crypttab _netdev feature from upstream

* Thu Sep 21 2017 Michal Sekletar <msekleta@redhat.com> - 234-7
- Make sure to remove all device units sharing the same sysfs path (#1475570)

* Mon Sep 18 2017 Zbigniew Jędrzejewski-Szmek <zbyszek@in.waw.pl> - 234-6
- Bump xslt recursion limit for libxslt-1.30

* Mon Jul 31 2017 Zbigniew Jędrzejewski-Szmek <zbyszek@in.waw.pl> - 234-5
- Backport more patches (#1476005, hopefully #1462378)

* Thu Jul 27 2017 Fedora Release Engineering <releng@fedoraproject.org> - 234-4
- Rebuilt for https://fedoraproject.org/wiki/Fedora_27_Mass_Rebuild

* Mon Jul 17 2017 Zbigniew Jędrzejewski-Szmek <zbyszek@in.waw.pl> - 234-3
- Fix x-systemd.timeout=0 in /etc/fstab (#1462378)
- Minor patches (memleaks, --help fixes, seccomp on arm64)

* Thu Jul 13 2017 Zbigniew Jędrzejewski-Szmek <zbyszek@in.waw.pl> - 234-2
- Create kvm group (#1431876)

* Thu Jul 13 2017 Zbigniew Jędrzejewski-Szmek <zbyszek@in.waw.pl> - 234-1
- Latest release

* Sat Jul  1 2017 Zbigniew Jędrzejewski-Szmek <zbyszek@in.waw.pl> - 233-7.git74d8f1c
- Update to snapshot
- Build with meson again

* Tue Jun 27 2017 Zbigniew Jędrzejewski-Szmek <zbyszek@in.waw.pl> - 233-6
- Fix an out-of-bounds write in systemd-resolved (CVE-2017-9445)

* Fri Jun 16 2017 Zbigniew Jędrzejewski-Szmek <zbyszek@in.waw.pl> - 233-5.gitec36d05
- Update to snapshot version, build with meson

* Thu Jun 15 2017 Zbigniew Jędrzejewski-Szmek <zbyszek@in.waw.pl> - 233-4
- Backport a bunch of small fixes (memleaks, wrong format strings,
  man page clarifications, shell completion)
- Fix systemd-resolved crash on crafted DNS packet (CVE-2017-9217, #1455493)
- Fix systemd-vconsole-setup.service error on systems with no VGA console (#1272686)
- Drop soft-static uid for systemd-journal-gateway
- Use ID from /etc/os-release as ntpvendor

* Thu Mar 16 2017 Michal Sekletar <msekleta@redhat.com> - 233-3
- Backport bugfixes from upstream
- Don't return error when machinectl couldn't figure out container IP addresses (#1419501)

* Thu Mar  2 2017 Zbigniew Jędrzejewski-Szmek <zbyszek@in.waw.pl> - 233-2
- Fix installation conflict with polkit

* Thu Mar  2 2017 Zbigniew Jędrzejewski-Szmek <zbyszek@in.waw.pl> - 233-1
- New upstream release (#1416201, #1405439, #1420753, many others)
- New systemd-tests subpackage with "installed tests"

* Thu Feb 16 2017 Zbigniew Jędrzejewski-Szmek <zbyszek@in.waw.pl> - 232-15
- Add %%ghost %%dir entries for .wants dirs of our targets (#1422894)

* Tue Feb 14 2017 Zbigniew Jędrzejewski-Szmek <zbyszek@in.waw.pl> - 232-14
- Ignore the hwdb parser test

* Tue Feb 14 2017 Jan Synáček <jsynacek@redhat.com> - 232-14
- machinectl fails when virtual machine is running (#1419501)

* Sat Feb 11 2017 Fedora Release Engineering <releng@fedoraproject.org> - 232-13
- Rebuilt for https://fedoraproject.org/wiki/Fedora_26_Mass_Rebuild

* Tue Jan 31 2017 Zbigniew Jędrzejewski-Szmek <zbyszek@in.waw.pl> - 232-12
- Backport patch for initrd-switch-root.service getting killed (#1414904)
- Fix sd-journal-gatewayd -D, --trust, and COREDUMP_CONTAINER_CMDLINE
  extraction by sd-coredump.

* Sun Jan 29 2017 zbyszek <zbyszek@in.waw.pl> - 232-11
- Backport a number of patches (#1411299, #1413075, #1415745,
                                ##1415358, #1416588, #1408884)
- Fix various memleaks and unitialized variable access
- Shell completion enhancements
- Enable TPM logging by default (#1411156)
- Update hwdb (#1270124)

* Thu Jan 19 2017 Adam Williamson <awilliam@redhat.com> - 232-10
- Backport fix for boot failure in initrd-switch-root (#1414904)

* Wed Jan 18 2017 Zbigniew Jędrzejewski-Szmek <zbyszek@in.waw.pl> - 232-9
- Add fake dependency on systemd-pam to systemd-devel to ensure systemd-pam
  is available as multilib (#1414153)

* Tue Jan 17 2017 Zbigniew Jędrzejewski-Szmek <zbyszek@in.waw.pl> - 232-8
- Fix buildsystem to check for lz4 correctly (#1404406)

* Wed Jan 11 2017 Zbigniew Jędrzejewski-Szmek <zbyszek@in.waw.pl> - 232-7
- Various small tweaks to scriplets

* Sat Jan 07 2017 Kevin Fenzi <kevin@scrye.com> - 232-6
- Fix scriptlets to never fail in libs post

* Fri Jan 06 2017 Kevin Fenzi <kevin@scrye.com> - 232-5
- Add patch from Michal Schmidt to avoid process substitution (#1392236)

* Sun Nov  6 2016 Zbigniew Jędrzejewski-Szmek <zbyszek@in.waw.pl> - 232-4
- Rebuild (#1392236)

* Fri Nov  4 2016 Zbigniew Jędrzejewski-Szmek <zbyszek@in.waw.pl> - 232-3
- Make /etc/dbus-1/system.d directory non-%%ghost

* Fri Nov  4 2016 Zbigniew Jędrzejewski-Szmek <zbyszek@in.waw.pl> - 232-2
- Fix kernel-install (#1391829)
- Restore previous systemd-user PAM config (#1391836)
- Move journal-upload.conf.5 from systemd main to journal-remote subpackage (#1391833)
- Fix permissions on /var/lib/systemd/journal-upload (#1262665)

* Thu Nov  3 2016 Zbigniew Jędrzejewski-Szmek <zbyszek@in.waw.pl> - 232-1
- Update to latest version (#998615, #1181922, #1374371, #1390704, #1384150, #1287161)
- Add %%{_isa} to Provides on arch-full packages (#1387912)
- Create systemd-coredump user in %%pre (#1309574)
- Replace grubby patch with a short-circuiting install.d "plugin"
- Enable nss-systemd in the passwd, group lines in nsswith.conf
- Add [!UNAVAIL=return] fallback after nss-resolve in hosts line in nsswith.conf
- Move systemd-nspawn man pages to the right subpackage (#1391703)

* Tue Oct 18 2016 Jan Synáček <jsynacek@redhat.com> - 231-11
- SPC - Cannot restart host operating from container (#1384523)

* Sun Oct  9 2016 Zbigniew Jędrzejewski-Szmek <zbyszek@in.waw.pl> - 231-10
- Do not recreate /var/log/journal on upgrades (#1383066)
- Move nss-myhostname provides to systemd-libs (#1383271)

* Fri Oct  7 2016 Zbigniew Jędrzejewski-Szmek <zbyszek@in.waw.pl> - 231-9
- Fix systemctl set-default (#1374371)
- Prevent systemd-udev-trigger.service from restarting (follow-up for #1378974)

* Tue Oct  4 2016 Zbigniew Jędrzejewski-Szmek <zbyszek@in.waw.pl> - 231-8
- Apply fix for #1378974

* Mon Oct  3 2016 Zbigniew Jędrzejewski-Szmek <zbyszek@in.waw.pl> - 231-7
- Apply patches properly

* Thu Sep 29 2016 Zbigniew Jędrzejewski-Szmek <zbyszek@in.waw.pl> - 231-6
- Better fix for (#1380286)

* Thu Sep 29 2016 Zbigniew Jędrzejewski-Szmek <zbyszek@in.waw.pl> - 231-5
- Denial-of-service bug against pid1 (#1380286)

* Thu Aug 25 2016 Zbigniew Jędrzejewski-Szmek <zbyszek@in.waw.pl> - 231-4
- Fix preset-all (#1363858)
- Fix issue with daemon-reload messing up graphics (#1367766)
- A few other bugfixes

* Wed Aug 03 2016 Adam Williamson <awilliam@redhat.com> - 231-3
- Revert preset-all change, it broke stuff (#1363858)

* Wed Jul 27 2016 Zbigniew Jędrzejewski-Szmek <zbyszek@bupkis> - 231-2
- Call preset-all on initial installation (#1118740)
- Fix botched Recommends for libxkbcommon

* Tue Jul 26 2016 Zbigniew Jędrzejewski-Szmek <zbyszek@bupkis> - 231-1
- Update to latest version

* Wed Jun  8 2016 Zbigniew Jędrzejewski-Szmek <zbyszek@in.waw.pl> - 230-3
- Update to latest git snapshot (fixes for systemctl set-default,
  polkit lingering policy, reversal of the framebuffer rules,
  unaligned access fixes, fix for StartupBlockIOWeight-over-dbus).
  Those changes are interspersed with other changes and new features
  (mostly in lldp, networkd, and nspawn). Some of those new features
  might not work, but I think that existing functionality should not
  be broken, so it seems worthwile to update to the snapshot.

* Sat May 21 2016 Zbigniew Jędrzejewski-Szmek <zbyszek@bupkis> - 230-2
- Remove systemd-compat-libs on upgrade

* Sat May 21 2016 Zbigniew Jędrzejewski-Szmek <zbyszek@bupkis> - 230-1
- New version
- Drop compat-libs
- Require libxkbcommon explictly, since the automatic dependency will
  not be generated anymore

* Tue Apr 26 2016 Zbigniew Jędrzejewski-Szmek <zbyszek@bupkis> - 229-15
- Remove duplicated entries in -container %%files (#1330395)

* Fri Apr 22 2016 Zbigniew Jędrzejewski-Szmek <zbyszek@in.waw.pl> - 229-14
- Move installation of udev services to udev subpackage (#1329023)

* Mon Apr 18 2016 Zbigniew Jędrzejewski-Szmek <zbyszek@in.waw.pl> - 229-13
- Split out systemd-pam subpackage (#1327402)

* Mon Apr 18 2016 Harald Hoyer <harald@redhat.com> - 229-12
- move more binaries and services from the main package to subpackages

* Mon Apr 18 2016 Harald Hoyer <harald@redhat.com> - 229-11
- move more binaries and services from the main package to subpackages

* Mon Apr 18 2016 Harald Hoyer <harald@redhat.com> - 229-10
- move device dependant stuff to the udev subpackage

* Tue Mar 22 2016 Zbigniew Jędrzejewski-Szmek <zbyszek@in.waw.pl> - 229-9
- Add myhostname to /etc/nsswitch.conf (#1318303)

* Mon Mar 21 2016 Harald Hoyer <harald@redhat.com> - 229-8
- fixed kernel-install for copying files for grubby
Resolves: rhbz#1299019

* Thu Mar 17 2016 Zbigniew Jędrzejewski-Szmek <zbyszek@in.waw.pl> - 229-7
- Moar patches (#1316964, #1317928)
- Move vconsole-setup and tmpfiles-setup-dev bits to systemd-udev
- Protect systemd-udev from deinstallation

* Fri Mar 11 2016 Zbigniew Jędrzejewski-Szmek <zbyszek@in.waw.pl> - 229-6
- Create /etc/resolv.conf symlink from systemd-resolved (#1313085)

* Fri Mar  4 2016 Zbigniew Jędrzejewski-Szmek <zbyszek@in.waw.pl> - 229-5
- Split out systemd-container subpackage (#1163412)
- Split out system-udev subpackage
- Add various bugfix patches, incl. a tentative fix for #1308771

* Tue Mar  1 2016 Peter Robinson <pbrobinson@fedoraproject.org> 229-4
- Power64 and s390(x) now have libseccomp support
- aarch64 has gnu-efi

* Tue Feb 23 2016 Jan Synáček <jsynacek@redhat.com> - 229-3
- Fix build failures on ppc64 (#1310800)

* Tue Feb 16 2016 Dennis Gilmore <dennis@ausil.us> - 229-2
- revert: fixed kernel-install for copying files for grubby
Resolves: rhbz#1299019
- this causes the dtb files to not get installed at all and the fdtdir
- line in extlinux.conf to not get updated correctly

* Thu Feb 11 2016 Michal Sekletar <msekleta@redhat.com> - 229-1
- New upstream release

* Thu Feb 11 2016 Harald Hoyer <harald@redhat.com> - 228-10.gite35a787
- fixed kernel-install for copying files for grubby
Resolves: rhbz#1299019

* Fri Feb 05 2016 Fedora Release Engineering <releng@fedoraproject.org> - 228-9.gite35a787
- Rebuilt for https://fedoraproject.org/wiki/Fedora_24_Mass_Rebuild

* Wed Jan 27 2016 Peter Robinson <pbrobinson@fedoraproject.org> 228-8.gite35a787
- Rebuild for binutils on aarch64 fix

* Fri Jan 08 2016 Dan Horák <dan[at]danny.cz> - 228-7.gite35a787
- apply the conflict with fedora-release only in Fedora

* Thu Dec 10 2015 Jan Synáček <jsynacek@redhat.com> - 228-6.gite35a787
- Fix rawhide build failures on ppc64 (#1286249)

* Sun Nov 29 2015 Zbigniew Jędrzejewski-Szmek <zbyszek@in.waw.pl> - 228-6.gite35a787
- Create /etc/systemd/network (#1286397)

* Thu Nov 26 2015 Zbigniew Jędrzejewski-Szmek <zbyszek@in.waw.pl> - 228-5.gite35a787
- Do not install nss modules by default

* Tue Nov 24 2015 Zbigniew Jędrzejewski-Szmek <zbyszek@in.waw.pl> - 228-4.gite35a787
- Update to latest upstream git: there is a bunch of fixes
  (nss-mymachines overflow bug, networkd fixes, more completions are
  properly installed), mixed with some new resolved features.
- Rework file triggers so that they always run before daemons are restarted

* Thu Nov 19 2015 Zbigniew Jędrzejewski-Szmek <zbyszek@in.waw.pl> - 228-3
- Enable rpm file triggers for daemon-reload

* Thu Nov 19 2015 Zbigniew Jędrzejewski-Szmek <zbyszek@in.waw.pl> - 228-2
- Fix version number in obsoleted package name (#1283452)

* Wed Nov 18 2015 Kay Sievers <kay@redhat.com> - 228-1
- New upstream release

* Thu Nov 12 2015 Zbigniew Jędrzejewski-Szmek <zbyszek@in.waw.pl> - 227-7
- Rename journal-gateway subpackage to journal-remote
- Ignore the access mode on /var/log/journal (#1048424)
- Do not assume fstab is present (#1281606)

* Wed Nov 11 2015 Fedora Release Engineering <rel-eng@lists.fedoraproject.org> - 227-6
- Rebuilt for https://fedoraproject.org/wiki/Changes/python3.5

* Tue Nov 10 2015 Lukáš Nykrýn <lnykryn@redhat.com> - 227-5
- Rebuild for libmicrohttpd soname bump

* Fri Nov 06 2015 Robert Kuska <rkuska@redhat.com> - 227-4
- Rebuilt for Python3.5 rebuild

* Wed Nov  4 2015 Zbigniew Jędrzejewski-Szmek <zbyszek@in.waw.pl> - 227-3
- Fix syntax in kernel-install (#1277264)

* Tue Nov 03 2015 Michal Schmidt <mschmidt@redhat.com> - 227-2
- Rebuild for libmicrohttpd soname bump.

* Wed Oct  7 2015 Kay Sievers <kay@redhat.com> - 227-1
- New upstream release

* Fri Sep 18 2015 Jan Synáček <jsynacek@redhat.com> - 226-3
- user systemd-journal-upload should be in systemd-journal group (#1262743)

* Fri Sep 18 2015 Kay Sievers <kay@redhat.com> - 226-2
- Add selinux to  system-user PAM config

* Tue Sep  8 2015 Kay Sievers <kay@redhat.com> - 226-1
- New upstream release

* Thu Aug 27 2015 Kay Sievers <kay@redhat.com> - 225-1
- New upstream release

* Fri Jul 31 2015 Kay Sievers <kay@redhat.com> - 224-1
- New upstream release

* Wed Jul 29 2015 Kay Sievers <kay@redhat.com> - 223-2
- update to git snapshot

* Wed Jul 29 2015 Kay Sievers <kay@redhat.com> - 223-1
- New upstream release

* Thu Jul  9 2015 Zbigniew Jędrzejewski-Szmek <zbyszek@in.waw.pl> - 222-2
- Remove python subpackages (python-systemd in now standalone)

* Tue Jul  7 2015 Kay Sievers <kay@redhat.com> - 222-1
- New upstream release

* Mon Jul  6 2015 Kay Sievers <kay@redhat.com> - 221-5.git619b80a
- update to git snapshot

* Mon Jul  6 2015 Zbigniew Jędrzejewski-Szmek <zbyszek@laptop> - 221-4.git604f02a
- Add example file with yama config (#1234951)

* Sun Jul 5 2015 Kay Sievers <kay@redhat.com> - 221-3.git604f02a
- update to git snapshot

* Mon Jun 22 2015 Kay Sievers <kay@redhat.com> - 221-2
- build systemd-boot EFI tools

* Fri Jun 19 2015 Lennart Poettering <lpoetter@redhat.com> - 221-1
- New upstream release
- Undoes botched translation check, should be reinstated later?

* Fri Jun 19 2015 Fedora Release Engineering <rel-eng@lists.fedoraproject.org> - 220-10
- Rebuilt for https://fedoraproject.org/wiki/Fedora_23_Mass_Rebuild

* Thu Jun 11 2015 Peter Robinson <pbrobinson@fedoraproject.org> 220-9
- The gold linker is now fixed on aarch64

* Tue Jun  9 2015 Zbigniew Jędrzejewski-Szmek <zbyszek@in.waw.pl> - 220-8
- Remove gudev which is now provided as separate package (libgudev)
- Fix for spurious selinux denials (#1224211)
- Udev change events (#1225905)
- Patches for some potential crashes
- ProtectSystem=yes does not touch /home
- Man page fixes, hwdb updates, shell completion updates
- Restored persistent device symlinks for bcache, xen block devices
- Tag all DRM cards as master-of-seat

* Tue Jun 09 2015 Harald Hoyer <harald@redhat.com> 220-7
- fix udev block device watch

* Tue Jun 09 2015 Harald Hoyer <harald@redhat.com> 220-6
- add support for network disk encryption

* Sun Jun  7 2015 Peter Robinson <pbrobinson@fedoraproject.org> 220-5
- Disable gold on aarch64 until it's fixed (tracked in rhbz #1225156)

* Sat May 30 2015 Zbigniew Jędrzejewski-Szmek <zbyszek@in.waw.pl> - 220-4
- systemd-devel should require systemd-libs, not the main package (#1226301)
- Check for botched translations (#1226566)
- Make /etc/udev/hwdb.d part of the rpm (#1226379)

* Thu May 28 2015 Richard W.M. Jones <rjones@redhat.com> - 220-3
- Add patch to fix udev --daemon not cleaning child processes
  (upstream commit 86c3bece38bcf5).

* Wed May 27 2015 Richard W.M. Jones <rjones@redhat.com> - 220-2
- Add patch to fix udev --daemon crash (upstream commit 040e689654ef08).

* Thu May 21 2015 Lennart Poettering <lpoetter@redhat.com> - 220-1
- New upstream release
- Drop /etc/mtab hack, as that's apparently fixed in mock now (#1116158)
- Remove ghosting for /etc/systemd/system/runlevel*.target, these
  targets are not configurable anymore in systemd upstream
- Drop work-around for #1002806, since this is solved upstream now

* Wed May 20 2015 Dennis Gilmore <dennis@ausil.us> - 219-15
- fix up the conflicts version for fedora-release

* Wed May 20 2015 Zbigniew Jędrzejewski-Szmek <zbyszek@in.waw.pl> - 219-14
- Remove presets (#1221340)
- Fix (potential) crash and memory leak in timedated, locking failure
  in systemd-nspawn, crash in resolved.
- journalctl --list-boots should be faster
- zsh completions are improved
- various ommissions in docs are corrected (#1147651)
- VARIANT and VARIANT_ID fields in os-release are documented
- systemd-fsck-root.service is generated in the initramfs (#1201979, #1107818)
- systemd-tmpfiles should behave better on read-only file systems (#1207083)

* Wed Apr 29 2015 Zbigniew Jędrzejewski-Szmek <zbyszek@in.waw.pl> - 219-13
- Patches for some outstanding annoyances
- Small keyboard hwdb updates

* Wed Apr  8 2015 Zbigniew Jędrzejewski-Szmek <zbyszek@in.waw.pl> - 219-12
- Tighten requirements between subpackages (#1207381).

* Sun Mar 22 2015 Zbigniew Jędrzejewski-Szmek <zbyszek@in.waw.pl> - 219-11
- Move all parts systemd-journal-{remote,upload} to
  systemd-journal-gatewayd subpackage (#1193143).
- Create /var/lib/systemd/journal-upload directory (#1193145).
- Cut out lots of stupid messages at debug level which were obscuring more
  important stuff.
- Apply "tentative" state for devices only when they are added, not removed.
- Ignore invalid swap pri= settings (#1204336)
- Fix SELinux check for timedated operations to enable/disable ntp (#1014315)
- Fix comparing of filesystem paths (#1184016)

* Sat Mar 14 2015 Zbigniew Jędrzejewski-Szmek <zbyszek@in.waw.pl> - 219-10
- Fixes for bugs 1186018, 1195294, 1185604, 1196452.
- Hardware database update.
- Documentation fixes.
- A fix for journalctl performance regression.
- Fix detection of inability to open files in journalctl.
- Detect SuperH architecture properly.
- The first of duplicate lines in tmpfiles wins again.
- Do vconsole setup after loading vconsole driver, not fbcon.
- Fix problem where some units were restarted during systemd reexec.
- Fix race in udevadm settle tripping up NetworkManager.
- Downgrade various log messages.
- Fix issue where journal-remote would process some messages with a delay.
- GPT /srv partition autodiscovery is fixed.
- Reconfigure old Finnish keymaps in post (#1151958)

* Tue Mar 10 2015 Jan Synáček <jsynacek@redhat.com> - 219-9
- Buttons on Lenovo X6* tablets broken (#1198939)

* Tue Mar  3 2015 Zbigniew Jędrzejewski-Szmek <zbyszek@in.waw.pl> - 219-8
- Reworked device handling (#1195761)
- ACL handling fixes (with a script in %%post)
- Various log messages downgraded (#1184712)
- Allow PIE on s390 again (#1197721)

* Wed Feb 25 2015 Michal Schmidt <mschmidt@redhat.com> - 219-7
- arm: reenable lto. gcc-5.0.0-0.16 fixed the crash (#1193212)

* Tue Feb 24 2015 Colin Walters <walters@redhat.com> - 219-6
- Revert patch that breaks Atomic/OSTree (#1195761)

* Fri Feb 20 2015 Michal Schmidt <mschmidt@redhat.com> - 219-5
- Undo the resolv.conf workaround, Aim for a proper fix in Rawhide.

* Fri Feb 20 2015 Michal Schmidt <mschmidt@redhat.com> - 219-4
- Revive fedora-disable-resolv.conf-symlink.patch to unbreak composes.

* Wed Feb 18 2015 Michal Schmidt <mschmidt@redhat.com> - 219-3
- arm: disabling gold did not help; disable lto instead (#1193212)

* Tue Feb 17 2015 Peter Jones <pjones@redhat.com> - 219-2
- Update 90-default.present for dbxtool.

* Mon Feb 16 2015 Lennart Poettering <lpoetter@redhat.com> - 219-1
- New upstream release
- This removes the sysctl/bridge hack, a different solution needs to be found for this (see #634736)
- This removes the /etc/resolv.conf hack, anaconda needs to fix their handling of /etc/resolv.conf as symlink
- This enables "%%check"
- disable gold on arm, as that is broken (see #1193212)

* Mon Feb 16 2015 Peter Robinson <pbrobinson@fedoraproject.org> 218-6
- aarch64 now has seccomp support

* Thu Feb 05 2015 Michal Schmidt <mschmidt@redhat.com> - 218-5
- Don't overwrite systemd.macros with unrelated Source file.

* Thu Feb  5 2015 Jan Synáček <jsynacek@redhat.com> - 218-4
- Add a touchpad hwdb (#1189319)

* Thu Jan 15 2015 Zbigniew Jędrzejewski-Szmek <zbyszek@in.waw.pl> - 218-4
- Enable xkbcommon dependency to allow checking of keymaps
- Fix permissions of /var/log/journal (#1048424)
- Enable timedatex in presets (#1187072)
- Disable rpcbind in presets (#1099595)

* Wed Jan  7 2015 Jan Synáček <jsynacek@redhat.com> - 218-3
- RFE: journal: automatically rotate the file if it is unlinked (#1171719)

* Mon Jan 05 2015 Zbigniew Jędrzejewski-Szmek <zbyszek@in.waw.pl> - 218-3
- Add firewall description files (#1176626)

* Thu Dec 18 2014 Jan Synáček <jsynacek@redhat.com> - 218-2
- systemd-nspawn doesn't work on s390/s390x (#1175394)

* Wed Dec 10 2014 Lennart Poettering <lpoetter@redhat.com> - 218-1
- New upstream release
- Enable "nss-mymachines" in /etc/nsswitch.conf

* Thu Nov 06 2014 Zbigniew Jędrzejewski-Szmek <zbyszek@in.waw.pl> - 217-4
- Change libgudev1 to only require systemd-libs (#727499), there's
  no need to require full systemd stack.
- Fixes for bugs #1159448, #1152220, #1158035.
- Bash completions updates to allow propose more units for start/restart,
  and completions for set-default,get-default.
- Again allow systemctl enable of instances.
- Hardware database update and fixes.
- Udev crash on invalid options and kernel commandline timeout parsing are fixed.
- Add "embedded" chassis type.
- Sync before 'reboot -f'.
- Fix restarting of timer units.

* Wed Nov 05 2014 Michal Schmidt <mschmidt@redhat.com> - 217-3
- Fix hanging journal flush (#1159641)

* Fri Oct 31 2014 Michal Schmidt <mschmidt@redhat.com> - 217-2
- Fix ordering cycles involving systemd-journal-flush.service and
  remote-fs.target (#1159117)

* Tue Oct 28 2014 Lennart Poettering <lpoetter@redhat.com> - 217-1
- New upstream release

* Fri Oct 17 2014 Zbigniew Jędrzejewski-Szmek <zbyszek@in.waw.pl> - 216-12
- Drop PackageKit.service from presets (#1154126)

* Mon Oct 13 2014 Zbigniew Jędrzejewski-Szmek <zbyszek@in.waw.pl> - 216-11
- Conflict with old versions of initscripts (#1152183)
- Remove obsolete Finnish keymap (#1151958)

* Fri Oct 10 2014 Zbigniew Jędrzejewski-Szmek <zbyszek@in.waw.pl> - 216-10
- Fix a problem with voluntary daemon exits and some other bugs
  (#1150477, #1095962, #1150289)

* Fri Oct 03 2014 Zbigniew Jędrzejewski-Szmek <zbyszek@in.waw.pl> - 216-9
- Update to latest git, but without the readahead removal patch
  (#1114786, #634736)

* Wed Oct 01 2014 Kay Sievers <kay@redhat.com> - 216-8
- revert "don't reset selinux context during CHANGE events"

* Wed Oct 01 2014 Lukáš Nykrýn <lnykryn@redhat.com> - 216-7
- add temporary workaround for #1147910
- don't reset selinux context during CHANGE events

* Wed Sep 10 2014 Michal Schmidt <mschmidt@redhat.com> - 216-6
- Update timesyncd with patches to avoid hitting NTP pool too often.

* Tue Sep 09 2014 Michal Schmidt <mschmidt@redhat.com> - 216-5
- Use common CONFIGURE_OPTS for build2 and build3.
- Configure timesyncd with NTP servers from Fedora/RHEL vendor zone.

* Wed Sep 03 2014 Zbigniew Jędrzejewski-Szmek <zbyszek@in.waw.pl> - 216-4
- Move config files for sd-j-remote/upload to sd-journal-gateway subpackage (#1136580)

* Thu Aug 28 2014 Peter Robinson <pbrobinson@fedoraproject.org> 216-3
- Drop no LTO build option for aarch64/s390 now it's fixed in binutils (RHBZ 1091611)

* Thu Aug 21 2014 Zbigniew Jędrzejewski-Szmek <zbyszek@in.waw.pl> - 216-2
- Re-add patch to disable resolve.conf symlink (#1043119)

* Wed Aug 20 2014 Lennart Poettering <lpoetter@redhat.com> - 216-1
- New upstream release

* Mon Aug 18 2014 Fedora Release Engineering <rel-eng@lists.fedoraproject.org> - 215-12
- Rebuilt for https://fedoraproject.org/wiki/Fedora_21_22_Mass_Rebuild

* Wed Aug 13 2014 Dan Horák <dan[at]danny.cz> 215-11
- disable LTO also on s390(x)

* Sat Aug 09 2014 Harald Hoyer <harald@redhat.com> 215-10
- fixed PPC64LE

* Wed Aug  6 2014 Tom Callaway <spot@fedoraproject.org> - 215-9
- fix license handling

* Wed Jul 30 2014 Zbigniew Jędrzejewski-Szmek <zbyszek@in.waw.pl> - 215-8
- Create systemd-journal-remote and systemd-journal-upload users (#1118907)

* Thu Jul 24 2014 Zbigniew Jędrzejewski-Szmek <zbyszek@in.waw.pl> - 215-7
- Split out systemd-compat-libs subpackage

* Tue Jul 22 2014 Kalev Lember <kalevlember@gmail.com> - 215-6
- Rebuilt for gobject-introspection 1.41.4

* Mon Jul 21 2014 Zbigniew Jędrzejewski-Szmek <zbyszek@in.waw.pl> - 215-5
- Fix SELinux context of /etc/passwd-, /etc/group-, /etc/.updated (#1121806)
- Add missing BR so gnutls and elfutils are used

* Sat Jul 19 2014 Zbigniew Jędrzejewski-Szmek <zbyszek@in.waw.pl> - 215-4
- Various man page updates
- Static device node logic is conditionalized on CAP_SYS_MODULES instead of CAP_MKNOD
  for better behaviour in containers
- Some small networkd link handling fixes
- vconsole-setup runs setfont before loadkeys (https://bugs.freedesktop.org/show_bug.cgi?id=80685)
- New systemd-escape tool
- XZ compression settings are tweaked to greatly improve journald performance
- "watch" is accepted as chassis type
- Various sysusers fixes, most importantly correct selinux labels
- systemd-timesyncd bug fix (https://bugs.freedesktop.org/show_bug.cgi?id=80932)
- Shell completion improvements
- New udev tag ID_SOFTWARE_RADIO can be used to instruct logind to allow user access
- XEN and s390 virtualization is properly detected

* Mon Jul 07 2014 Colin Walters <walters@redhat.com> - 215-3
- Add patch to disable resolve.conf symlink (#1043119)

* Sun Jul 06 2014 Zbigniew Jędrzejewski-Szmek <zbyszek@in.waw.pl> - 215-2
- Move systemd-journal-remote to systemd-journal-gateway package (#1114688)
- Disable /etc/mtab handling temporarily (#1116158)

* Thu Jul 03 2014 Lennart Poettering <lpoetter@redhat.com> - 215-1
- New upstream release
- Enable coredump logic (which abrt would normally override)

* Sun Jun 29 2014 Peter Robinson <pbrobinson@fedoraproject.org> 214-5
- On aarch64 disable LTO as it still has issues on that arch

* Thu Jun 26 2014 Zbigniew Jędrzejewski-Szmek <zbyszek@in.waw.pl> - 214-4
- Bugfixes (#996133, #1112908)

* Mon Jun 23 2014 Zbigniew Jędrzejewski-Szmek <zbyszek@in.waw.pl> - 214-3
- Actually create input group (#1054549)

* Sun Jun 22 2014 Zbigniew Jędrzejewski-Szmek <zbyszek@in.waw.pl> - 214-2
- Do not restart systemd-logind on upgrades (#1110697)
- Add some patches (#1081429, #1054549, #1108568, #928962)

* Wed Jun 11 2014 Lennart Poettering <lpoetter@redhat.com> - 214-1
- New upstream release
- Get rid of "floppy" group, since udev uses "disk" now
- Reenable LTO

* Sun Jun 08 2014 Fedora Release Engineering <rel-eng@lists.fedoraproject.org> - 213-4
- Rebuilt for https://fedoraproject.org/wiki/Fedora_21_Mass_Rebuild

* Wed May 28 2014 Kay Sievers <kay@redhat.com> - 213-3
- fix systemd-timesync user creation

* Wed May 28 2014 Michal Sekletar <msekleta@redhat.com> - 213-2
- Create temporary files after installation (#1101983)
- Add sysstat-collect.timer, sysstat-summary.timer to preset policy (#1101621)

* Wed May 28 2014 Kay Sievers <kay@redhat.com> - 213-1
- New upstream release

* Tue May 27 2014 Kalev Lember <kalevlember@gmail.com> - 212-6
- Rebuilt for https://fedoraproject.org/wiki/Changes/Python_3.4

* Fri May 23 2014 Adam Williamson <awilliam@redhat.com> - 212-5
- revert change from 212-4, causes boot fail on single CPU boxes (RHBZ 1095891)

* Wed May 07 2014 Kay Sievers <kay@redhat.com> - 212-4
- add netns udev workaround

* Wed May 07 2014 Michal Sekletar <msekleta@redhat.com> - 212-3
- enable uuidd.socket by default (#1095353)

* Sat Apr 26 2014 Peter Robinson <pbrobinson@fedoraproject.org> 212-2
- Disable building with -flto for the moment due to gcc 4.9 issues (RHBZ 1091611)

* Tue Mar 25 2014 Lennart Poettering <lpoetter@redhat.com> - 212-1
- New upstream release

* Mon Mar 17 2014 Peter Robinson <pbrobinson@fedoraproject.org> 211-2
- Explicitly define which upstream platforms support libseccomp

* Tue Mar 11 2014 Lennart Poettering <lpoetter@redhat.com> - 211-1
- New upstream release

* Mon Mar 10 2014 Zbigniew Jędrzejewski-Szmek <zbyszek@in.waw.pl> - 210-8
- Fix logind unpriviledged reboot issue and a few other minor fixes
- Limit generator execution time
- Recognize buttonless joystick types

* Fri Mar 07 2014 Karsten Hopp <karsten@redhat.com> 210-7
- ppc64le needs link warnings disabled, too

* Fri Mar 07 2014 Karsten Hopp <karsten@redhat.com> 210-6
- move ifarch ppc64le to correct place (libseccomp req)

* Fri Mar 07 2014 Zbigniew Jędrzejewski-Szmek <zbyszek@in.waw.pl> - 210-5
- Bugfixes: #1047568, #1047039, #1071128, #1073402
- Bash completions for more systemd tools
- Bluetooth database update
- Manpage fixes

* Thu Mar 06 2014 Zbigniew Jędrzejewski-Szmek <zbyszek@in.waw.pl> - 210-4
- Apply work-around for ppc64le too (#1073647).

* Sat Mar 01 2014 Zbigniew Jędrzejewski-Szmek <zbyszek@in.waw.pl> - 210-3
- Backport a few patches, add completion for systemd-nspawn.

* Fri Feb 28 2014 Zbigniew Jędrzejewski-Szmek <zbyszek@in.waw.pl> - 210-3
- Apply work-arounds for ppc/ppc64 for bugs 1071278 and 1071284

* Mon Feb 24 2014 Lennart Poettering <lpoetter@redhat.com> - 210-2
- Check more services against preset list and enable by default

* Mon Feb 24 2014 Lennart Poettering <lpoetter@redhat.com> - 210-1
- new upstream release

* Sun Feb 23 2014 Zbigniew Jędrzejewski-Szmek <zbyszek@in.waw.pl> - 209-2.gitf01de96
- Enable dnssec-triggerd.service by default (#1060754)

* Sun Feb 23 2014 Kay Sievers <kay@redhat.com> - 209-2.gitf01de96
- git snapshot to sort out ARM build issues

* Thu Feb 20 2014 Lennart Poettering <lpoetter@redhat.com> - 209-1
- new upstream release

* Tue Feb 18 2014 Zbigniew Jędrzejewski-Szmek <zbyszek@in.waw.pl> - 208-15
- Make gpsd lazily activated (#1066421)

* Mon Feb 17 2014 Zbigniew Jędrzejewski-Szmek <zbyszek@in.waw.pl> - 208-14
- Back out patch which causes user manager to be destroyed when unneeded
  and spams logs (#1053315)

* Sun Feb 16 2014 Zbigniew Jędrzejewski-Szmek <zbyszek@in.waw.pl> - 208-13
- A different fix for #1023820 taken from Mageia
- Backported fix for #997031
- Hardward database updates, man pages improvements, a few small memory
  leaks, utf-8 correctness and completion fixes
- Support for key-slot option in crypttab

* Sat Jan 25 2014 Ville Skyttä <ville.skytta@iki.fi> - 208-12
- Own the %%{_prefix}/lib/kernel(/*) and %%{_datadir}/zsh(/*) dirs.

* Tue Dec 03 2013 Zbigniew Jędrzejewski-Szmek <zbyszek@in.waw.pl> - 208-11
- Backport a few fixes, relevant documentation updates, and HWDB changes
  (#1051797, #1051768, #1047335, #1047304, #1047186, #1045849, #1043304,
   #1043212, #1039351, #1031325, #1023820, #1017509, #953077)
- Flip journalctl to --full by default (#984758)

* Tue Dec 03 2013 Zbigniew Jędrzejewski-Szmek <zbyszek@in.waw.pl> - 208-9
- Apply two patches for #1026860

* Tue Dec 03 2013 Zbigniew Jędrzejewski-Szmek <zbyszek@in.waw.pl> - 208-8
- Bump release to stay ahead of f20

* Tue Dec 03 2013 Zbigniew Jędrzejewski-Szmek <zbyszek@in.waw.pl> - 208-7
- Backport patches (#1023041, #1036845, #1006386?)
- HWDB update
- Some small new features: nspawn --drop-capability=, running PID 1 under
  valgrind, "yearly" and "annually" in calendar specifications
- Some small documentation and logging updates

* Tue Nov 19 2013 Zbigniew Jędrzejewski-Szmek <zbyszek@in.waw.pl> - 208-6
- Bump release to stay ahead of f20

* Tue Nov 19 2013 Zbigniew Jędrzejewski-Szmek <zbyszek@in.waw.pl> - 208-5
- Use unit name in PrivateTmp= directories (#957439)
- Update manual pages, completion scripts, and hardware database
- Configurable Timeouts/Restarts default values
- Support printing of timestamps on the console
- Fix some corner cases in detecting when writing to the console is safe
- Python API: convert keyword values to string, fix sd_is_booted() wrapper
- Do not tread missing /sbin/fsck.btrfs as an error (#1015467)
- Allow masking of fsck units
- Advertise hibernation to swap files
- Fix SO_REUSEPORT settings
- Prefer converted xkb keymaps to legacy keymaps (#981805, #1026872)
- Make use of newer kmod
- Assorted bugfixes: #1017161, #967521, #988883, #1027478, #821723, #1014303

* Tue Oct 22 2013 Zbigniew Jędrzejewski-Szmek <zbyszek@in.waw.pl> - 208-4
- Add temporary fix for #1002806

* Mon Oct 21 2013 Zbigniew Jędrzejewski-Szmek <zbyszek@in.waw.pl> - 208-3
- Backport a bunch of fixes and hwdb updates

* Wed Oct 2 2013 Lennart Poettering <lpoetter@redhat.com> - 208-2
- Move old random seed and backlight files into the right place

* Wed Oct 2 2013 Lennart Poettering <lpoetter@redhat.com> - 208-1
- New upstream release

* Thu Sep 26 2013 Zbigniew Jędrzejewski-Szmek <zbyszek@in.waw.pl> 207-5
- Do not create /var/var/... dirs

* Wed Sep 18 2013 Zbigniew Jędrzejewski-Szmek <zbyszek@in.waw.pl> 207-4
- Fix policykit authentication
- Resolves: rhbz#1006680

* Tue Sep 17 2013 Harald Hoyer <harald@redhat.com> 207-3
- fixed login
- Resolves: rhbz#1005233

* Mon Sep 16 2013 Harald Hoyer <harald@redhat.com> 207-2
- add some upstream fixes for 207
- fixed swap activation
- Resolves: rhbz#1008604

* Fri Sep 13 2013 Lennart Poettering <lpoetter@redhat.com> - 207-1
- New upstream release

* Fri Sep 06 2013 Harald Hoyer <harald@redhat.com> 206-11
- support "debug" kernel command line parameter
- journald: fix fd leak in journal_file_empty
- journald: fix vacuuming of archived journals
- libudev: enumerate - do not try to match against an empty subsystem
- cgtop: fixup the online help
- libudev: fix memleak when enumerating childs

* Wed Sep 04 2013 Harald Hoyer <harald@redhat.com> 206-10
- Do not require grubby, lorax now takes care of grubby
- cherry-picked a lot of patches from upstream

* Tue Aug 27 2013 Dennis Gilmore <dennis@ausil.us> - 206-9
- Require grubby, Fedora installs require grubby,
- kernel-install took over from new-kernel-pkg
- without the Requires we are unable to compose Fedora
- everyone else says that since kernel-install took over
- it is responsible for ensuring that grubby is in place
- this is really what we want for Fedora

* Tue Aug 27 2013 Kay Sievers <kay@redhat.com> - 206-8
- Revert "Require grubby its needed by kernel-install"

* Mon Aug 26 2013 Dennis Gilmore <dennis@ausil.us> 206-7
- Require grubby its needed by kernel-install

* Thu Aug 22 2013 Harald Hoyer <harald@redhat.com> 206-6
- kernel-install now understands kernel flavors like PAE

* Tue Aug 20 2013 Rex Dieter <rdieter@fedoraproject.org> - 206-5
- add sddm.service to preset file (#998978)

* Fri Aug 16 2013 Zbigniew Jędrzejewski-Szmek <zbyszek@in.waw.pl> - 206-4
- Filter out provides for private python modules.
- Add requires on kmod >= 14 (#990994).

* Sun Aug 11 2013 Zbigniew Jedrzejewski-Szmek <zbyszek@in.waw.pl> - 206-3
- New systemd-python3 package (#976427).
- Add ownership of a few directories that we create (#894202).

* Sun Aug 04 2013 Fedora Release Engineering <rel-eng@lists.fedoraproject.org> - 206-2
- Rebuilt for https://fedoraproject.org/wiki/Fedora_20_Mass_Rebuild

* Tue Jul 23 2013 Kay Sievers <kay@redhat.com> - 206-1
- New upstream release
  Resolves (#984152)

* Wed Jul  3 2013 Lennart Poettering <lpoetter@redhat.com> - 205-1
- New upstream release

* Wed Jun 26 2013 Michal Schmidt <mschmidt@redhat.com> 204-10
- Split systemd-journal-gateway subpackage (#908081).

* Mon Jun 24 2013 Michal Schmidt <mschmidt@redhat.com> 204-9
- Rename nm_dispatcher to NetworkManager-dispatcher in default preset (#977433)

* Fri Jun 14 2013 Harald Hoyer <harald@redhat.com> 204-8
- fix, which helps to sucessfully browse journals with
  duplicated seqnums

* Fri Jun 14 2013 Harald Hoyer <harald@redhat.com> 204-7
- fix duplicate message ID bug
Resolves: rhbz#974132

* Thu Jun 06 2013 Harald Hoyer <harald@redhat.com> 204-6
- introduce 99-default-disable.preset

* Thu Jun  6 2013 Lennart Poettering <lpoetter@redhat.com> - 204-5
- Rename 90-display-manager.preset to 85-display-manager.preset so that it actually takes precedence over 90-default.preset's "disable *" line (#903690)

* Tue May 28 2013 Harald Hoyer <harald@redhat.com> 204-4
- Fix kernel-install (#965897)

* Wed May 22 2013 Kay Sievers <kay@redhat.com> - 204-3
- Fix kernel-install (#965897)

* Thu May  9 2013 Lennart Poettering <lpoetter@redhat.com> - 204-2
- New upstream release
- disable isdn by default (#959793)

* Tue May 07 2013 Harald Hoyer <harald@redhat.com> 203-2
- forward port kernel-install-grubby.patch

* Tue May  7 2013 Lennart Poettering <lpoetter@redhat.com> - 203-1
- New upstream release

* Wed Apr 24 2013 Harald Hoyer <harald@redhat.com> 202-3
- fix ENOENT for getaddrinfo
- Resolves: rhbz#954012 rhbz#956035
- crypt-setup-generator: correctly check return of strdup
- logind-dbus: initialize result variable
- prevent library underlinking

* Fri Apr 19 2013 Harald Hoyer <harald@redhat.com> 202-2
- nspawn create empty /etc/resolv.conf if necessary
- python wrapper: add sd_journal_add_conjunction()
- fix s390 booting
- Resolves: rhbz#953217

* Thu Apr 18 2013 Lennart Poettering <lpoetter@redhat.com> - 202-1
- New upstream release

* Tue Apr 09 2013 Michal Schmidt <mschmidt@redhat.com> - 201-2
- Automatically discover whether to run autoreconf and add autotools and git
  BuildRequires based on the presence of patches to be applied.
- Use find -delete.

* Mon Apr  8 2013 Lennart Poettering <lpoetter@redhat.com> - 201-1
- New upstream release

* Mon Apr  8 2013 Lennart Poettering <lpoetter@redhat.com> - 200-4
- Update preset file

* Fri Mar 29 2013 Lennart Poettering <lpoetter@redhat.com> - 200-3
- Remove NetworkManager-wait-online.service from presets file again, it should default to off

* Fri Mar 29 2013 Lennart Poettering <lpoetter@redhat.com> - 200-2
- New upstream release

* Tue Mar 26 2013 Lennart Poettering <lpoetter@redhat.com> - 199-2
- Add NetworkManager-wait-online.service to the presets file

* Tue Mar 26 2013 Lennart Poettering <lpoetter@redhat.com> - 199-1
- New upstream release

* Mon Mar 18 2013 Michal Schmidt <mschmidt@redhat.com> 198-7
- Drop /usr/s?bin/ prefixes.

* Fri Mar 15 2013 Harald Hoyer <harald@redhat.com> 198-6
- run autogen to pickup all changes

* Fri Mar 15 2013 Harald Hoyer <harald@redhat.com> 198-5
- do not mount anything, when not running as pid 1
- add initrd.target for systemd in the initrd

* Wed Mar 13 2013 Harald Hoyer <harald@redhat.com> 198-4
- fix switch-root and local-fs.target problem
- patch kernel-install to use grubby, if available

* Fri Mar 08 2013 Harald Hoyer <harald@redhat.com> 198-3
- add Conflict with dracut < 026 because of the new switch-root isolate

* Thu Mar  7 2013 Lennart Poettering <lpoetter@redhat.com> - 198-2
- Create required users

* Thu Mar 7 2013 Lennart Poettering <lpoetter@redhat.com> - 198-1
- New release
- Enable journal persistancy by default

* Sun Feb 10 2013 Peter Robinson <pbrobinson@fedoraproject.org> 197-3
- Bump for ARM

* Fri Jan 18 2013 Michal Schmidt <mschmidt@redhat.com> - 197-2
- Added qemu-guest-agent.service to presets (Lennart, #885406).
- Add missing pygobject3-base to systemd-analyze deps (Lennart).
- Do not require hwdata, it is all in the hwdb now (Kay).
- Drop dependency on dbus-python.

* Tue Jan  8 2013 Lennart Poettering <lpoetter@redhat.com> - 197-1
- New upstream release

* Mon Dec 10 2012 Michal Schmidt <mschmidt@redhat.com> - 196-4
- Enable rngd.service by default (#857765).

* Mon Dec 10 2012 Michal Schmidt <mschmidt@redhat.com> - 196-3
- Disable hardening on s390(x) because PIE is broken there and produces
  text relocations with __thread (#868839).

* Wed Dec 05 2012 Michal Schmidt <mschmidt@redhat.com> - 196-2
- added spice-vdagentd.service to presets (Lennart, #876237)
- BR cryptsetup-devel instead of the legacy cryptsetup-luks-devel provide name
  (requested by Milan Brož).
- verbose make to see the actual build flags

* Wed Nov 21 2012 Lennart Poettering <lpoetter@redhat.com> - 196-1
- New upstream release

* Tue Nov 20 2012 Lennart Poettering <lpoetter@redhat.com> - 195-8
- https://bugzilla.redhat.com/show_bug.cgi?id=873459
- https://bugzilla.redhat.com/show_bug.cgi?id=878093

* Thu Nov 15 2012 Michal Schmidt <mschmidt@redhat.com> - 195-7
- Revert udev killing cgroup patch for F18 Beta.
- https://bugzilla.redhat.com/show_bug.cgi?id=873576

* Fri Nov 09 2012 Michal Schmidt <mschmidt@redhat.com> - 195-6
- Fix cyclical dep between systemd and systemd-libs.
- Avoid broken build of test-journal-syslog.
- https://bugzilla.redhat.com/show_bug.cgi?id=873387
- https://bugzilla.redhat.com/show_bug.cgi?id=872638

* Thu Oct 25 2012 Kay Sievers <kay@redhat.com> - 195-5
- require 'sed', limit HOSTNAME= match

* Wed Oct 24 2012 Michal Schmidt <mschmidt@redhat.com> - 195-4
- add dmraid-activation.service to the default preset
- add yum protected.d fragment
- https://bugzilla.redhat.com/show_bug.cgi?id=869619
- https://bugzilla.redhat.com/show_bug.cgi?id=869717

* Wed Oct 24 2012 Kay Sievers <kay@redhat.com> - 195-3
- Migrate /etc/sysconfig/ i18n, keyboard, network files/variables to
  systemd native files

* Tue Oct 23 2012 Lennart Poettering <lpoetter@redhat.com> - 195-2
- Provide syslog because the journal is fine as a syslog implementation

* Tue Oct 23 2012 Lennart Poettering <lpoetter@redhat.com> - 195-1
- New upstream release
- https://bugzilla.redhat.com/show_bug.cgi?id=831665
- https://bugzilla.redhat.com/show_bug.cgi?id=847720
- https://bugzilla.redhat.com/show_bug.cgi?id=858693
- https://bugzilla.redhat.com/show_bug.cgi?id=863481
- https://bugzilla.redhat.com/show_bug.cgi?id=864629
- https://bugzilla.redhat.com/show_bug.cgi?id=864672
- https://bugzilla.redhat.com/show_bug.cgi?id=864674
- https://bugzilla.redhat.com/show_bug.cgi?id=865128
- https://bugzilla.redhat.com/show_bug.cgi?id=866346
- https://bugzilla.redhat.com/show_bug.cgi?id=867407
- https://bugzilla.redhat.com/show_bug.cgi?id=868603

* Wed Oct 10 2012 Michal Schmidt <mschmidt@redhat.com> - 194-2
- Add scriptlets for migration away from systemd-timedated-ntp.target

* Wed Oct  3 2012 Lennart Poettering <lpoetter@redhat.com> - 194-1
- New upstream release
- https://bugzilla.redhat.com/show_bug.cgi?id=859614
- https://bugzilla.redhat.com/show_bug.cgi?id=859655

* Fri Sep 28 2012 Lennart Poettering <lpoetter@redhat.com> - 193-1
- New upstream release

* Tue Sep 25 2012 Lennart Poettering <lpoetter@redhat.com> - 192-1
- New upstream release

* Fri Sep 21 2012 Lennart Poettering <lpoetter@redhat.com> - 191-2
- Fix journal mmap header prototype definition to fix compilation on 32bit

* Fri Sep 21 2012 Lennart Poettering <lpoetter@redhat.com> - 191-1
- New upstream release
- Enable all display managers by default, as discussed with Adam Williamson

* Thu Sep 20 2012 Lennart Poettering <lpoetter@redhat.com> - 190-1
- New upstream release
- Take possession of /etc/localtime, and remove /etc/sysconfig/clock
- https://bugzilla.redhat.com/show_bug.cgi?id=858780
- https://bugzilla.redhat.com/show_bug.cgi?id=858787
- https://bugzilla.redhat.com/show_bug.cgi?id=858771
- https://bugzilla.redhat.com/show_bug.cgi?id=858754
- https://bugzilla.redhat.com/show_bug.cgi?id=858746
- https://bugzilla.redhat.com/show_bug.cgi?id=858266
- https://bugzilla.redhat.com/show_bug.cgi?id=858224
- https://bugzilla.redhat.com/show_bug.cgi?id=857670
- https://bugzilla.redhat.com/show_bug.cgi?id=856975
- https://bugzilla.redhat.com/show_bug.cgi?id=855863
- https://bugzilla.redhat.com/show_bug.cgi?id=851970
- https://bugzilla.redhat.com/show_bug.cgi?id=851275
- https://bugzilla.redhat.com/show_bug.cgi?id=851131
- https://bugzilla.redhat.com/show_bug.cgi?id=847472
- https://bugzilla.redhat.com/show_bug.cgi?id=847207
- https://bugzilla.redhat.com/show_bug.cgi?id=846483
- https://bugzilla.redhat.com/show_bug.cgi?id=846085
- https://bugzilla.redhat.com/show_bug.cgi?id=845973
- https://bugzilla.redhat.com/show_bug.cgi?id=845194
- https://bugzilla.redhat.com/show_bug.cgi?id=845028
- https://bugzilla.redhat.com/show_bug.cgi?id=844630
- https://bugzilla.redhat.com/show_bug.cgi?id=839736
- https://bugzilla.redhat.com/show_bug.cgi?id=835848
- https://bugzilla.redhat.com/show_bug.cgi?id=831740
- https://bugzilla.redhat.com/show_bug.cgi?id=823485
- https://bugzilla.redhat.com/show_bug.cgi?id=821813
- https://bugzilla.redhat.com/show_bug.cgi?id=807886
- https://bugzilla.redhat.com/show_bug.cgi?id=802198
- https://bugzilla.redhat.com/show_bug.cgi?id=767795
- https://bugzilla.redhat.com/show_bug.cgi?id=767561
- https://bugzilla.redhat.com/show_bug.cgi?id=752774
- https://bugzilla.redhat.com/show_bug.cgi?id=732874
- https://bugzilla.redhat.com/show_bug.cgi?id=858735

* Thu Sep 13 2012 Lennart Poettering <lpoetter@redhat.com> - 189-4
- Don't pull in pkg-config as dep
- https://bugzilla.redhat.com/show_bug.cgi?id=852828

* Wed Sep 12 2012 Lennart Poettering <lpoetter@redhat.com> - 189-3
- Update preset policy
- Rename preset policy file from 99-default.preset to 90-default.preset so that people can order their own stuff after the Fedora default policy if they wish

* Thu Aug 23 2012 Lennart Poettering <lpoetter@redhat.com> - 189-2
- Update preset policy
- https://bugzilla.redhat.com/show_bug.cgi?id=850814

* Thu Aug 23 2012 Lennart Poettering <lpoetter@redhat.com> - 189-1
- New upstream release

* Thu Aug 16 2012 Ray Strode <rstrode@redhat.com> 188-4
- more scriptlet fixes
  (move dm migration logic to %%posttrans so the service
   files it's looking for are available at the time
   the logic is run)

* Sat Aug 11 2012 Lennart Poettering <lpoetter@redhat.com> - 188-3
- Remount file systems MS_PRIVATE before switching roots
- https://bugzilla.redhat.com/show_bug.cgi?id=847418

* Wed Aug 08 2012 Rex Dieter <rdieter@fedoraproject.org> - 188-2
- fix scriptlets

* Wed Aug  8 2012 Lennart Poettering <lpoetter@redhat.com> - 188-1
- New upstream release
- Enable gdm and avahi by default via the preset file
- Convert /etc/sysconfig/desktop to display-manager.service symlink
- Enable hardened build

* Mon Jul 30 2012 Kay Sievers <kay@redhat.com> - 187-3
- Obsolete: system-setup-keyboard

* Wed Jul 25 2012 Kalev Lember <kalevlember@gmail.com> - 187-2
- Run ldconfig for the new -libs subpackage

* Thu Jul 19 2012 Lennart Poettering <lpoetter@redhat.com> - 187-1
- New upstream release

* Mon Jul 09 2012 Harald Hoyer <harald@redhat.com> 186-2
- fixed dracut conflict version

* Tue Jul  3 2012 Lennart Poettering <lpoetter@redhat.com> - 186-1
- New upstream release

* Fri Jun 22 2012 Nils Philippsen <nils@redhat.com> - 185-7.gite7aee75
- add obsoletes/conflicts so multilib systemd -> systemd-libs updates work

* Thu Jun 14 2012 Michal Schmidt <mschmidt@redhat.com> - 185-6.gite7aee75
- Update to current git

* Wed Jun 06 2012 Kay Sievers - 185-5.gita2368a3
- disable plymouth in configure, to drop the .wants/ symlinks

* Wed Jun 06 2012 Michal Schmidt <mschmidt@redhat.com> - 185-4.gita2368a3
- Update to current git snapshot
  - Add systemd-readahead-analyze
  - Drop upstream patch
- Split systemd-libs
- Drop duplicate doc files
- Fixed License headers of subpackages

* Wed Jun 06 2012 Ray Strode <rstrode@redhat.com> - 185-3
- Drop plymouth files
- Conflict with old plymouth

* Tue Jun 05 2012 Kay Sievers - 185-2
- selinux udev labeling fix
- conflict with older dracut versions for new udev file names

* Mon Jun 04 2012 Kay Sievers - 185-1
- New upstream release
  - udev selinux labeling fixes
  - new man pages
  - systemctl help <unit name>

* Thu May 31 2012 Lennart Poettering <lpoetter@redhat.com> - 184-1
- New upstream release

* Thu May 24 2012 Kay Sievers <kay@redhat.com> - 183-1
- New upstream release including udev merge.

* Wed Mar 28 2012 Michal Schmidt <mschmidt@redhat.com> - 44-4
- Add triggers from Bill Nottingham to correct the damage done by
  the obsoleted systemd-units's preun scriptlet (#807457).

* Mon Mar 26 2012 Dennis Gilmore <dennis@ausil.us> - 44-3
- apply patch from upstream so we can build systemd on arm and ppc
- and likely the rest of the secondary arches

* Tue Mar 20 2012 Michal Schmidt <mschmidt@redhat.com> - 44-2
- Don't build the gtk parts anymore. They're moving into systemd-ui.
- Remove a dead patch file.

* Fri Mar 16 2012 Lennart Poettering <lpoetter@redhat.com> - 44-1
- New upstream release
- Closes #798760, #784921, #783134, #768523, #781735

* Mon Feb 27 2012 Dennis Gilmore <dennis@ausil.us> - 43-2
- don't conflict with fedora-release systemd never actually provided
- /etc/os-release so there is no actual conflict

* Wed Feb 15 2012 Lennart Poettering <lpoetter@redhat.com> - 43-1
- New upstream release
- Closes #789758, #790260, #790522

* Sat Feb 11 2012 Lennart Poettering <lpoetter@redhat.com> - 42-1
- New upstream release
- Save a bit of entropy during system installation (#789407)
- Don't own /etc/os-release anymore, leave that to fedora-release

* Thu Feb  9 2012 Adam Williamson <awilliam@redhat.com> - 41-2
- rebuild for fixed binutils

* Thu Feb  9 2012 Lennart Poettering <lpoetter@redhat.com> - 41-1
- New upstream release

* Tue Feb  7 2012 Lennart Poettering <lpoetter@redhat.com> - 40-1
- New upstream release

* Thu Jan 26 2012 Kay Sievers <kay@redhat.com> - 39-3
- provide /sbin/shutdown

* Wed Jan 25 2012 Harald Hoyer <harald@redhat.com> 39-2
- increment release

* Wed Jan 25 2012 Kay Sievers <kay@redhat.com> - 39-1.1
- install everything in /usr
  https://fedoraproject.org/wiki/Features/UsrMove

* Wed Jan 25 2012 Lennart Poettering <lpoetter@redhat.com> - 39-1
- New upstream release

* Sun Jan 22 2012 Michal Schmidt <mschmidt@redhat.com> - 38-6.git9fa2f41
- Update to a current git snapshot.
- Resolves: #781657

* Sun Jan 22 2012 Michal Schmidt <mschmidt@redhat.com> - 38-5
- Build against libgee06. Reenable gtk tools.
- Delete unused patches.
- Add easy building of git snapshots.
- Remove legacy spec file elements.
- Don't mention implicit BuildRequires.
- Configure with --disable-static.
- Merge -units into the main package.
- Move section 3 manpages to -devel.
- Fix unowned directory.
- Run ldconfig in scriptlets.
- Split systemd-analyze to a subpackage.

* Sat Jan 21 2012 Dan Horák <dan[at]danny.cz> - 38-4
- fix build on big-endians

* Wed Jan 11 2012 Lennart Poettering <lpoetter@redhat.com> - 38-3
- Disable building of gtk tools for now

* Wed Jan 11 2012 Lennart Poettering <lpoetter@redhat.com> - 38-2
- Fix a few (build) dependencies

* Wed Jan 11 2012 Lennart Poettering <lpoetter@redhat.com> - 38-1
- New upstream release

* Tue Nov 15 2011 Michal Schmidt <mschmidt@redhat.com> - 37-4
- Run authconfig if /etc/pam.d/system-auth is not a symlink.
- Resolves: #753160

* Wed Nov 02 2011 Michal Schmidt <mschmidt@redhat.com> - 37-3
- Fix remote-fs-pre.target and its ordering.
- Resolves: #749940

* Wed Oct 19 2011 Michal Schmidt <mschmidt@redhat.com> - 37-2
- A couple of fixes from upstream:
- Fix a regression in bash-completion reported in Bodhi.
- Fix a crash in isolating.
- Resolves: #717325

* Tue Oct 11 2011 Lennart Poettering <lpoetter@redhat.com> - 37-1
- New upstream release
- Resolves: #744726, #718464, #713567, #713707, #736756

* Thu Sep 29 2011 Michal Schmidt <mschmidt@redhat.com> - 36-5
- Undo the workaround. Kay says it does not belong in systemd.
- Unresolves: #741655

* Thu Sep 29 2011 Michal Schmidt <mschmidt@redhat.com> - 36-4
- Workaround for the crypto-on-lvm-on-crypto disk layout
- Resolves: #741655

* Sun Sep 25 2011 Michal Schmidt <mschmidt@redhat.com> - 36-3
- Revert an upstream patch that caused ordering cycles
- Resolves: #741078

* Fri Sep 23 2011 Lennart Poettering <lpoetter@redhat.com> - 36-2
- Add /etc/timezone to ghosted files

* Fri Sep 23 2011 Lennart Poettering <lpoetter@redhat.com> - 36-1
- New upstream release
- Resolves: #735013, #736360, #737047, #737509, #710487, #713384

* Thu Sep  1 2011 Lennart Poettering <lpoetter@redhat.com> - 35-1
- New upstream release
- Update post scripts
- Resolves: #726683, #713384, #698198, #722803, #727315, #729997, #733706, #734611

* Thu Aug 25 2011 Lennart Poettering <lpoetter@redhat.com> - 34-1
- New upstream release

* Fri Aug 19 2011 Harald Hoyer <harald@redhat.com> 33-2
- fix ABRT on service file reloading
- Resolves: rhbz#732020

* Wed Aug  3 2011 Lennart Poettering <lpoetter@redhat.com> - 33-1
- New upstream release

* Fri Jul 29 2011 Lennart Poettering <lpoetter@redhat.com> - 32-1
- New upstream release

* Wed Jul 27 2011 Lennart Poettering <lpoetter@redhat.com> - 31-2
- Fix access mode of modprobe file, restart logind after upgrade

* Wed Jul 27 2011 Lennart Poettering <lpoetter@redhat.com> - 31-1
- New upstream release

* Wed Jul 13 2011 Lennart Poettering <lpoetter@redhat.com> - 30-1
- New upstream release

* Thu Jun 16 2011 Lennart Poettering <lpoetter@redhat.com> - 29-1
- New upstream release

* Mon Jun 13 2011 Michal Schmidt <mschmidt@redhat.com> - 28-4
- Apply patches from current upstream.
- Fixes memory size detection on 32-bit with >4GB RAM (BZ712341)

* Wed Jun 08 2011 Michal Schmidt <mschmidt@redhat.com> - 28-3
- Apply patches from current upstream
- https://bugzilla.redhat.com/show_bug.cgi?id=709909
- https://bugzilla.redhat.com/show_bug.cgi?id=710839
- https://bugzilla.redhat.com/show_bug.cgi?id=711015

* Sat May 28 2011 Lennart Poettering <lpoetter@redhat.com> - 28-2
- Pull in nss-myhostname

* Thu May 26 2011 Lennart Poettering <lpoetter@redhat.com> - 28-1
- New upstream release

* Wed May 25 2011 Lennart Poettering <lpoetter@redhat.com> - 26-2
- Bugfix release
- https://bugzilla.redhat.com/show_bug.cgi?id=707507
- https://bugzilla.redhat.com/show_bug.cgi?id=707483
- https://bugzilla.redhat.com/show_bug.cgi?id=705427
- https://bugzilla.redhat.com/show_bug.cgi?id=707577

* Sat Apr 30 2011 Lennart Poettering <lpoetter@redhat.com> - 26-1
- New upstream release
- https://bugzilla.redhat.com/show_bug.cgi?id=699394
- https://bugzilla.redhat.com/show_bug.cgi?id=698198
- https://bugzilla.redhat.com/show_bug.cgi?id=698674
- https://bugzilla.redhat.com/show_bug.cgi?id=699114
- https://bugzilla.redhat.com/show_bug.cgi?id=699128

* Thu Apr 21 2011 Lennart Poettering <lpoetter@redhat.com> - 25-1
- New upstream release
- https://bugzilla.redhat.com/show_bug.cgi?id=694788
- https://bugzilla.redhat.com/show_bug.cgi?id=694321
- https://bugzilla.redhat.com/show_bug.cgi?id=690253
- https://bugzilla.redhat.com/show_bug.cgi?id=688661
- https://bugzilla.redhat.com/show_bug.cgi?id=682662
- https://bugzilla.redhat.com/show_bug.cgi?id=678555
- https://bugzilla.redhat.com/show_bug.cgi?id=628004

* Wed Apr  6 2011 Lennart Poettering <lpoetter@redhat.com> - 24-1
- New upstream release
- https://bugzilla.redhat.com/show_bug.cgi?id=694079
- https://bugzilla.redhat.com/show_bug.cgi?id=693289
- https://bugzilla.redhat.com/show_bug.cgi?id=693274
- https://bugzilla.redhat.com/show_bug.cgi?id=693161

* Tue Apr  5 2011 Lennart Poettering <lpoetter@redhat.com> - 23-1
- New upstream release
- Include systemd-sysv-convert

* Fri Apr  1 2011 Lennart Poettering <lpoetter@redhat.com> - 22-1
- New upstream release

* Wed Mar 30 2011 Lennart Poettering <lpoetter@redhat.com> - 21-2
- The quota services are now pulled in by mount points, hence no need to enable them explicitly

* Tue Mar 29 2011 Lennart Poettering <lpoetter@redhat.com> - 21-1
- New upstream release

* Mon Mar 28 2011 Matthias Clasen <mclasen@redhat.com> - 20-2
- Apply upstream patch to not send untranslated messages to plymouth

* Tue Mar  8 2011 Lennart Poettering <lpoetter@redhat.com> - 20-1
- New upstream release

* Tue Mar  1 2011 Lennart Poettering <lpoetter@redhat.com> - 19-1
- New upstream release

* Wed Feb 16 2011 Lennart Poettering <lpoetter@redhat.com> - 18-1
- New upstream release

* Mon Feb 14 2011 Bill Nottingham <notting@redhat.com> - 17-6
- bump upstart obsoletes (#676815)

* Wed Feb  9 2011 Tom Callaway <spot@fedoraproject.org> - 17-5
- add macros.systemd file for %%{_unitdir}

* Wed Feb 09 2011 Fedora Release Engineering <rel-eng@lists.fedoraproject.org> - 17-4
- Rebuilt for https://fedoraproject.org/wiki/Fedora_15_Mass_Rebuild

* Wed Feb  9 2011 Lennart Poettering <lpoetter@redhat.com> - 17-3
- Fix popen() of systemctl, #674916

* Mon Feb  7 2011 Bill Nottingham <notting@redhat.com> - 17-2
- add epoch to readahead obsolete

* Sat Jan 22 2011 Lennart Poettering <lpoetter@redhat.com> - 17-1
- New upstream release

* Tue Jan 18 2011 Lennart Poettering <lpoetter@redhat.com> - 16-2
- Drop console.conf again, since it is not shipped in pamtmp.conf

* Sat Jan  8 2011 Lennart Poettering <lpoetter@redhat.com> - 16-1
- New upstream release

* Thu Nov 25 2010 Lennart Poettering <lpoetter@redhat.com> - 15-1
- New upstream release

* Thu Nov 25 2010 Lennart Poettering <lpoetter@redhat.com> - 14-1
- Upstream update
- Enable hwclock-load by default
- Obsolete readahead
- Enable /var/run and /var/lock on tmpfs

* Fri Nov 19 2010 Lennart Poettering <lpoetter@redhat.com> - 13-1
- new upstream release

* Wed Nov 17 2010 Bill Nottingham <notting@redhat.com> 12-3
- Fix clash

* Wed Nov 17 2010 Lennart Poettering <lpoetter@redhat.com> - 12-2
- Don't clash with initscripts for now, so that we don't break the builders

* Wed Nov 17 2010 Lennart Poettering <lpoetter@redhat.com> - 12-1
- New upstream release

* Fri Nov 12 2010 Matthias Clasen <mclasen@redhat.com> - 11-2
- Rebuild with newer vala, libnotify

* Thu Oct  7 2010 Lennart Poettering <lpoetter@redhat.com> - 11-1
- New upstream release

* Wed Sep 29 2010 Jesse Keating <jkeating@redhat.com> - 10-6
- Rebuilt for gcc bug 634757

* Thu Sep 23 2010 Bill Nottingham <notting@redhat.com> - 10-5
- merge -sysvinit into main package

* Mon Sep 20 2010 Bill Nottingham <notting@redhat.com> - 10-4
- obsolete upstart-sysvinit too

* Fri Sep 17 2010 Bill Nottingham <notting@redhat.com> - 10-3
- Drop upstart requires

* Tue Sep 14 2010 Lennart Poettering <lpoetter@redhat.com> - 10-2
- Enable audit
- https://bugzilla.redhat.com/show_bug.cgi?id=633771

* Tue Sep 14 2010 Lennart Poettering <lpoetter@redhat.com> - 10-1
- New upstream release
- https://bugzilla.redhat.com/show_bug.cgi?id=630401
- https://bugzilla.redhat.com/show_bug.cgi?id=630225
- https://bugzilla.redhat.com/show_bug.cgi?id=626966
- https://bugzilla.redhat.com/show_bug.cgi?id=623456

* Fri Sep  3 2010 Bill Nottingham <notting@redhat.com> - 9-3
- move fedora-specific units to initscripts; require newer version thereof

* Fri Sep  3 2010 Lennart Poettering <lpoetter@redhat.com> - 9-2
- Add missing tarball

* Fri Sep  3 2010 Lennart Poettering <lpoetter@redhat.com> - 9-1
- New upstream version
- Closes 501720, 614619, 621290, 626443, 626477, 627014, 627785, 628913

* Fri Aug 27 2010 Lennart Poettering <lpoetter@redhat.com> - 8-3
- Reexecute after installation, take ownership of /var/run/user
- https://bugzilla.redhat.com/show_bug.cgi?id=627457
- https://bugzilla.redhat.com/show_bug.cgi?id=627634

* Thu Aug 26 2010 Lennart Poettering <lpoetter@redhat.com> - 8-2
- Properly create default.target link

* Wed Aug 25 2010 Lennart Poettering <lpoetter@redhat.com> - 8-1
- New upstream release

* Thu Aug 12 2010 Lennart Poettering <lpoetter@redhat.com> - 7-3
- Fix https://bugzilla.redhat.com/show_bug.cgi?id=623561

* Thu Aug 12 2010 Lennart Poettering <lpoetter@redhat.com> - 7-2
- Fix https://bugzilla.redhat.com/show_bug.cgi?id=623430

* Tue Aug 10 2010 Lennart Poettering <lpoetter@redhat.com> - 7-1
- New upstream release

* Fri Aug  6 2010 Lennart Poettering <lpoetter@redhat.com> - 6-2
- properly hide output on package installation
- pull in coreutils during package installtion

* Fri Aug  6 2010 Lennart Poettering <lpoetter@redhat.com> - 6-1
- New upstream release
- Fixes #621200

* Wed Aug  4 2010 Lennart Poettering <lpoetter@redhat.com> - 5-2
- Add tarball

* Wed Aug  4 2010 Lennart Poettering <lpoetter@redhat.com> - 5-1
- Prepare release 5

* Tue Jul 27 2010 Bill Nottingham <notting@redhat.com> - 4-4
- Add 'sysvinit-userspace' provide to -sysvinit package to fix upgrade/install (#618537)

* Sat Jul 24 2010 Lennart Poettering <lpoetter@redhat.com> - 4-3
- Add libselinux to build dependencies

* Sat Jul 24 2010 Lennart Poettering <lpoetter@redhat.com> - 4-2
- Use the right tarball

* Sat Jul 24 2010 Lennart Poettering <lpoetter@redhat.com> - 4-1
- New upstream release, and make default

* Tue Jul 13 2010 Lennart Poettering <lpoetter@redhat.com> - 3-3
- Used wrong tarball

* Tue Jul 13 2010 Lennart Poettering <lpoetter@redhat.com> - 3-2
- Own /cgroup jointly with libcgroup, since we don't dpend on it anymore

* Tue Jul 13 2010 Lennart Poettering <lpoetter@redhat.com> - 3-1
- New upstream release

* Fri Jul 9 2010 Lennart Poettering <lpoetter@redhat.com> - 2-0
- New upstream release

* Wed Jul 7 2010 Lennart Poettering <lpoetter@redhat.com> - 1-0
- First upstream release

* Tue Jun 29 2010 Lennart Poettering <lpoetter@redhat.com> - 0-0.7.20100629git4176e5
- New snapshot
- Split off -units package where other packages can depend on without pulling in the whole of systemd

* Tue Jun 22 2010 Lennart Poettering <lpoetter@redhat.com> - 0-0.6.20100622gita3723b
- Add missing libtool dependency.

* Tue Jun 22 2010 Lennart Poettering <lpoetter@redhat.com> - 0-0.5.20100622gita3723b
- Update snapshot

* Mon Jun 14 2010 Rahul Sundaram <sundaram@fedoraproject.org> - 0-0.4.20100614git393024
- Pull the latest snapshot that fixes a segfault. Resolves rhbz#603231

* Fri Jun 11 2010 Rahul Sundaram <sundaram@fedoraproject.org> - 0-0.3.20100610git2f198e
- More minor fixes as per review

* Thu Jun 10 2010 Rahul Sundaram <sundaram@fedoraproject.org> - 0-0.2.20100610git2f198e
- Spec improvements from David Hollis

* Wed Jun 09 2010 Rahul Sundaram <sundaram@fedoraproject.org> - 0-0.1.20090609git2f198e
- Address review comments

* Tue Jun 01 2010 Rahul Sundaram <sundaram@fedoraproject.org> - 0-0.0.git2010-06-02
- Initial spec (adopted from Kay Sievers)<|MERGE_RESOLUTION|>--- conflicted
+++ resolved
@@ -50,11 +50,7 @@
 # determine the build information from local checkout
 Version:        %(tools/meson-vcs-tag.sh . error | sed -r 's/-([0-9])/.^\1/; s/-g/_g/')
 %endif
-<<<<<<< HEAD
-Release:        8%{?dist}
-=======
 Release:        9%{?dist}
->>>>>>> 290f6698
 
 # FIXME - hardcode to 'stable' for now as that's what we have in our blobstore
 %global stable 1
@@ -1193,13 +1189,10 @@
 # %autochangelog. So we need to continue manually maintaining the
 # changelog here.
 %changelog
-<<<<<<< HEAD
-=======
 * Wed Mar 20 2024 Dan Streetman <ddstreet@microsoft.com> - 255-9
 - build dep the "bootstrap" macros because our maint scripts are broken without
   our rpm macros available during the build
 
->>>>>>> 290f6698
 * Mon Mar 11 2024 Daniel McIlvaney <damcilva@microsoft.com> - 255-8
 - Obsolete the new systemd-bootstrap-libs subpacakge.
 
