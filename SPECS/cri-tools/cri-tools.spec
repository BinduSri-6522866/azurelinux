%define debug_package %{nil}
%ifarch aarch64
%global gohostarch      arm64
%elifarch x86_64
%global gohostarch      amd64
%endif
Summary:        CRI tools
Name:           cri-tools
<<<<<<< HEAD
Version:        1.30.1
Release:        2%{?dist}
=======
Version:        1.32.0
Release:        1%{?dist}
>>>>>>> bfd36df1
License:        Apache-2.0
Vendor:         Microsoft Corporation
Distribution:   Azure Linux
Group:          Development/Tools
URL:            https://github.com/kubernetes-sigs/cri-tools
Source0:        https://github.com/kubernetes-sigs/cri-tools/archive/v%{version}.tar.gz#/%{name}-%{version}.tar.gz
Patch0:         CVE-2024-45338.patch
BuildRequires:  glib-devel
BuildRequires:  glibc-devel
BuildRequires:  golang

%description
cri-tools aims to provide a series of debugging and validation tools for Kubelet CRI, which includes:
crictl: CLI for kubelet CRI.
critest: validation test suites for kubelet CRI.

%prep
%autosetup -p1

%build
export VERSION="%{version}"
%make_build

%install
export BUILD_FOLDER="./build/bin/linux/%{gohostarch}"
install -m 755 -d %{buildroot}%{_bindir}
install -p -m 755 -t %{buildroot}%{_bindir} "${BUILD_FOLDER}/crictl"
install -p -m 755 -t %{buildroot}%{_bindir} "${BUILD_FOLDER}/critest"

%files
%license LICENSE
%doc CHANGELOG.md CONTRIBUTING.md OWNERS README.md code-of-conduct.md
%doc docs/validation.md docs/roadmap.md docs/crictl.md
%{_bindir}/crictl
%{_bindir}/critest

%changelog
<<<<<<< HEAD
=======
* Thu Jan 16 2025 CBL-Mariner Servicing Account <cblmargh@microsoft.com> - 1.32.0-1
- Auto-upgrade to 1.32.0 - to sync up with the latest AKS version

>>>>>>> bfd36df1
* Tue Dec 31 2024 Rohit Rawat <rohitrawat@microsoft.com> - 1.30.1-2
- Add patch for CVE-2024-45338

* Fri Jul 12 2024 CBL-Mariner Servicing Account <cblmargh@microsoft.com> - 1.30.1-1
- Auto-upgrade to 1.30.1 - Fix CVE-2023-45288, CVE-2024-21626 and CVE-2024-24786

* Tue Feb 06 2024 CBL-Mariner Servicing Account <cblmargh@microsoft.com> - 1.29.0-1
- Auto-upgrade to 1.29.0 - 3.0 batch package upgrade

* Mon Oct 16 2023 CBL-Mariner Servicing Account <cblmargh@microsoft.com> - 1.28.0-3
- Bump release to rebuild with go 1.20.10

* Tue Oct 10 2023 Dan Streetman <ddstreet@ieee.org> - 1.28.0-2
- Bump release to rebuild with updated version of Go.

* Wed Sep 27 2023 CBL-Mariner Servicing Account <cblmargh@microsoft.com> - 1.28.0-1
- Auto-upgrade to 1.28.0 to fix vendored vulns CVE-2021-38561, CVE-2021-44716,
  CVE-2022-32149, CVE-2022-27664, CVE-2022-29526, CVE-2022-28948
- Use SPDX license expression in license tag
- Use %%doc macro to install docs
- Remove obsolete patch to remove git usage in makefile

* Mon Aug 07 2023 CBL-Mariner Servicing Account <cblmargh@microsoft.com> - 1.23.0-13
- Bump release to rebuild with go 1.19.12

* Thu Jul 13 2023 CBL-Mariner Servicing Account <cblmargh@microsoft.com> - 1.23.0-12
- Bump release to rebuild with go 1.19.11

* Thu Jun 15 2023 CBL-Mariner Servicing Account <cblmargh@microsoft.com> - 1.23.0-11
- Bump release to rebuild with go 1.19.10

* Wed Apr 05 2023 CBL-Mariner Servicing Account <cblmargh@microsoft.com> - 1.23.0-10
- Bump release to rebuild with go 1.19.8

* Tue Mar 28 2023 CBL-Mariner Servicing Account <cblmargh@microsoft.com> - 1.23.0-9
- Bump release to rebuild with go 1.19.7

* Wed Mar 15 2023 CBL-Mariner Servicing Account <cblmargh@microsoft.com> - 1.23.0-8
- Bump release to rebuild with go 1.19.6

* Fri Feb 03 2023 CBL-Mariner Servicing Account <cblmargh@microsoft.com> - 1.23.0-7
- Bump release to rebuild with go 1.19.5

* Wed Jan 18 2023 CBL-Mariner Servicing Account <cblmargh@microsoft.com> - 1.23.0-6
- Bump release to rebuild with go 1.19.4

* Fri Dec 16 2022 Daniel McIlvaney <damcilva@microsoft.com> - 1.23.0-5
- Bump release to rebuild with go 1.18.8 with patch for CVE-2022-41717

* Tue Nov 01 2022 Olivia Crain <oliviacrain@microsoft.com> - 1.23.0-4
- Bump release to rebuild with go 1.18.8

* Mon Aug 22 2022 Olivia Crain <oliviacrain@microsoft.com> - 1.23.0-3
- Bump release to rebuild against Go 1.18.5

* Tue Jun 14 2022 Muhammad Falak <mwani@microsoft.com> - 1.23.0-2
- Bump release to rebuild with golang 1.18.3

* Tue Feb 08 2022 Henry Li <lihl@microsoft.com> - 1.23.0-1
- Update to version 1.23.0

*   Thu Dec 16 2021 Pawel Winogrodzki <pawelwi@microsoft.com> - 1.22.0-2
-   Removing the explicit %%clean stage.

*   Thu Sep 16 2021 Andrew Phelps <anphel@microsoft.com> 1.22.0-1
-   Update version to 1.22.0

*   Tue Jun 08 2021 Henry Beberman <henry.beberman@microsoft.com> 1.11.1-8
-   Increment release to force republishing using golang 1.15.13.

*   Mon Apr 26 2021 Nicolas Guibourge <nicolasg@microsoft.com> 1.11.1-7
-   Increment release to force republishing using golang 1.15.11.

*   Thu Dec 10 2020 Andrew Phelps <anphel@microsoft.com> 1.11.1-6
-   Increment release to force republishing using golang 1.15.

*   Sat May 09 2020 Nick Samson <nisamson@microsoft.com> 1.11.1-5
-   Added %%license line automatically

*   Thu Apr 30 2020 Emre Girgin <mrgirgin@microsoft.com> 1.11.1-4
-   Renaming go to golang

*   Thu Apr 09 2020 Pawel Winogrodzki <pawelwi@microsoft.com> 1.11.1-3
-   Fixed "Source0" and "URL" tags.
-   License verified.
-   Removed "%%define sha1".

*   Tue Sep 03 2019 Mateusz Malisz <mamalisz@microsoft.com> 1.11.1-2
-   Initial CBL-Mariner import from Photon (license: Apache2).

*   Thu Jul 26 2018 Tapas Kundu <tkundu@vmware.com> 1.11.1-1
-   Initial build added for Photon.<|MERGE_RESOLUTION|>--- conflicted
+++ resolved
@@ -6,13 +6,8 @@
 %endif
 Summary:        CRI tools
 Name:           cri-tools
-<<<<<<< HEAD
-Version:        1.30.1
-Release:        2%{?dist}
-=======
 Version:        1.32.0
 Release:        1%{?dist}
->>>>>>> bfd36df1
 License:        Apache-2.0
 Vendor:         Microsoft Corporation
 Distribution:   Azure Linux
@@ -50,12 +45,9 @@
 %{_bindir}/critest
 
 %changelog
-<<<<<<< HEAD
-=======
 * Thu Jan 16 2025 CBL-Mariner Servicing Account <cblmargh@microsoft.com> - 1.32.0-1
 - Auto-upgrade to 1.32.0 - to sync up with the latest AKS version
 
->>>>>>> bfd36df1
 * Tue Dec 31 2024 Rohit Rawat <rohitrawat@microsoft.com> - 1.30.1-2
 - Add patch for CVE-2024-45338
 
