Summary:        Automatically provision and manage TLS certificates in Kubernetes
Name:           cert-manager
Version:        1.11.2
<<<<<<< HEAD
Release:        12%{?dist}
=======
Release:        13%{?dist}
>>>>>>> 9be1704f
License:        ASL 2.0
Vendor:         Microsoft Corporation
Distribution:   Mariner
URL:            https://github.com/jetstack/cert-manager
Source0:        https://github.com/jetstack/%{name}/archive/refs/tags/v%{version}.tar.gz#/%{name}-%{version}.tar.gz
# Below is a manually created tarball, no download link.
# We're using pre-populated GO dependencies from this tarball, since network is disabled during build time.
#   1. wget https://github.com/jetstack/%%{name}/archive/refs/tags/v%%{version}.tar.gz -o %%{name}-%%{version}.tar.gz
#   2. tar -xf %%{name}-%%{version}.tar.gz
#   3. cd %%{name}-%%{version}
#   4. go mod vendor
#   5. tar  --sort=name \
#           --mtime="2021-04-26 00:00Z" \
#           --owner=0 --group=0 --numeric-owner \
#           --pax-option=exthdr.name=%d/PaxHeaders/%f,delete=atime,delete=ctime \
#           -cf %%{name}-%%{version}-govendor.tar.gz vendor
Source1:        %{name}-%{version}-govendor.tar.gz
Patch0:         CVE-2023-48795.patch
Patch1:         CVE-2023-45288.patch
Patch2:         CVE-2024-26147.patch
Patch3:         CVE-2024-25620.patch
<<<<<<< HEAD
=======
Patch4:         CVE-2024-6104.patch
>>>>>>> 9be1704f
BuildRequires:  golang
Requires:       %{name}-acmesolver
Requires:       %{name}-cainjector
Requires:       %{name}-cmctl
Requires:       %{name}-controller
Requires:       %{name}-webhook

%description
cert-manager is a Kubernetes add-on to automate the management and issuance
of TLS certificates from various issuing sources.

%package acmesolver
Summary:        cert-manager's acmesolver binary

%description acmesolver
HTTP server used to solve ACME challenges.

%package cainjector
Summary:        cert-manager's cainjector binary

%description cainjector
cert-manager CA injector is a Kubernetes addon to automate the injection of CA data into
webhooks and APIServices from cert-manager certificates.

%package controller
Summary:        cert-manager's controller binary

%description controller
cert-manager is a Kubernetes addon to automate the management and issuance of
TLS certificates from various issuing sources.

%package cmctl
Summary:        cert-manager's cmctl binary

%description cmctl
cmctl is a CLI tool manage and configure cert-manager resources for Kubernetes

%package webhook
Summary:        cert-manager's webhook binary

%description webhook
Webhook component providing API validation, mutation and conversion functionality for cert-manager.

%prep
# We need setup instead of autosetup because we have two sources and need the patch applied
# after both sources have been extracted.
%setup -q -a 1
%autopatch -p1

%build
go build -o bin/acmesolver cmd/acmesolver/main.go
go build -o bin/cainjector cmd/cainjector/main.go
go build -o bin/controller cmd/controller/main.go
go build -o bin/cmctl cmd/ctl/main.go
go build -o bin/webhook cmd/webhook/main.go

%install
mkdir -p %{buildroot}%{_bindir}
install -D -m0755 bin/acmesolver %{buildroot}%{_bindir}/
install -D -m0755 bin/cainjector %{buildroot}%{_bindir}/
install -D -m0755 bin/controller %{buildroot}%{_bindir}/
install -D -m0755 bin/cmctl %{buildroot}%{_bindir}/
install -D -m0755 bin/webhook %{buildroot}%{_bindir}/

%files

%files acmesolver
%license LICENSE LICENSES
%doc README.md
%{_bindir}/acmesolver

%files cainjector
%license LICENSE LICENSES
%doc README.md
%{_bindir}/cainjector

%files controller
%license LICENSE LICENSES
%doc README.md
%{_bindir}/controller

%files cmctl
%license LICENSE LICENSES
%doc README.md
%{_bindir}/cmctl

%files webhook
%license LICENSE LICENSES
%doc README.md
%{_bindir}/webhook

%changelog
<<<<<<< HEAD
=======
* Mon Aug 19 2023 Bala <balakumaran.kannan@microsoft.com> - 1.11.2-13
- Patch for CVE-2024-6104

>>>>>>> 9be1704f
* Wed Aug 07 2024 Bhagyashri Pathak <bhapathak@microsoft.com> - 1.11.2-12
- Patch for CVE-2024-25620

* Thu Jun 06 2024 CBL-Mariner Servicing Account <cblmargh@microsoft.com> - 1.11.2-11
- Bump release to rebuild with go 1.21.11

* Thu May 30 2024 Mykhailo Bykhovtsev <mbykhovtsev@microsoft.com> - 1.11.2-10
- Patch for CVE-2024-26147

* Thu Apr 18 2024 Chris Gunn <chrisgun@microsoft.com> - 1.11.2-9
- Fix for CVE-2023-45288

* Fri Feb 02 2024 CBL-Mariner Servicing Account <cblmargh@microsoft.com> - 1.11.2-8
- Bump release to rebuild with go 1.21.6

* Fri Jan 18 2024 Tobias Brick <tobiasb@microsoft.com> - 1.11.2-7
- Patch for CVE-2023-48795

* Mon Oct 16 2023 CBL-Mariner Servicing Account <cblmargh@microsoft.com> - 1.11.2-6
- Bump release to rebuild with go 1.20.9

* Tue Oct 10 2023 Dan Streetman <ddstreet@ieee.org> - 1.11.2-5
- Bump release to rebuild with updated version of Go.

* Mon Aug 07 2023 CBL-Mariner Servicing Account <cblmargh@microsoft.com> - 1.11.2-4
- Bump release to rebuild with go 1.19.12

* Thu Jul 13 2023 CBL-Mariner Servicing Account <cblmargh@microsoft.com> - 1.11.2-3
- Bump release to rebuild with go 1.19.11

* Thu Jun 15 2023 CBL-Mariner Servicing Account <cblmargh@microsoft.com> - 1.11.2-2
- Bump release to rebuild with go 1.19.10

* Mon May 15 2023 Aditya Dubey <adityadubey@microsoft.com> - 1.11.0-1
- Upgrade to v1.11.2
- Removed patch for CVE-2023-25165
- This version uses helm v3.11.1, which fixes CVE-2023-25165 and thus we do not need the patch file anymore

* Wed Apr 05 2023 CBL-Mariner Servicing Account <cblmargh@microsoft.com> - 1.7.3-10
- Bump release to rebuild with go 1.19.8

* Wed Mar 29 2023 CBL-Mariner Servicing Account <cblmargh@microsoft.com> - 1.7.3-9
- Add patch for CVE-2023-25165

* Tue Mar 28 2023 CBL-Mariner Servicing Account <cblmargh@microsoft.com> - 1.7.3-8
- Bump release to rebuild with go 1.19.7

* Wed Mar 15 2023 CBL-Mariner Servicing Account <cblmargh@microsoft.com> - 1.7.3-7
- Bump release to rebuild with go 1.19.6

* Fri Feb 03 2023 CBL-Mariner Servicing Account <cblmargh@microsoft.com> - 1.7.3-6
- Bump release to rebuild with go 1.19.5

* Wed Jan 18 2023 CBL-Mariner Servicing Account <cblmargh@microsoft.com> - 1.7.3-5
- Bump release to rebuild with go 1.19.4

* Fri Dec 16 2022 Daniel McIlvaney <damcilva@microsoft.com> - 1.7.3-4
- Bump release to rebuild with go 1.18.8 with patch for CVE-2022-41717

* Tue Nov 01 2022 Olivia Crain <oliviacrain@microsoft.com> - 1.7.3-3
- Bump release to rebuild with go 1.18.8

* Mon Aug 22 2022 Olivia Crain <oliviacrain@microsoft.com> - 1.7.3-2
- Bump release to rebuild against Go 1.18.5

* Fri Aug 05 2022 Chris Gunn <chrisgun@microsoft.com> - 1.7.3-1
- Update to v1.7.3
- Split binaries into separate packages.

* Tue Jun 14 2022 Muhammad Falak <mwani@microsoft.com> - 1.5.3-2
- Add a hard BR on golang <= 1.17.10
- Bump release to rebuild with golang 1.17.10

* Fri Sep 10 2021 Henry Li <lihl@microsoft.com> - 1.5.3-1
- Original version for CBL-Mariner
- License Verified<|MERGE_RESOLUTION|>--- conflicted
+++ resolved
@@ -1,11 +1,7 @@
 Summary:        Automatically provision and manage TLS certificates in Kubernetes
 Name:           cert-manager
 Version:        1.11.2
-<<<<<<< HEAD
-Release:        12%{?dist}
-=======
 Release:        13%{?dist}
->>>>>>> 9be1704f
 License:        ASL 2.0
 Vendor:         Microsoft Corporation
 Distribution:   Mariner
@@ -27,10 +23,7 @@
 Patch1:         CVE-2023-45288.patch
 Patch2:         CVE-2024-26147.patch
 Patch3:         CVE-2024-25620.patch
-<<<<<<< HEAD
-=======
 Patch4:         CVE-2024-6104.patch
->>>>>>> 9be1704f
 BuildRequires:  golang
 Requires:       %{name}-acmesolver
 Requires:       %{name}-cainjector
@@ -123,12 +116,9 @@
 %{_bindir}/webhook
 
 %changelog
-<<<<<<< HEAD
-=======
 * Mon Aug 19 2023 Bala <balakumaran.kannan@microsoft.com> - 1.11.2-13
 - Patch for CVE-2024-6104
 
->>>>>>> 9be1704f
 * Wed Aug 07 2024 Bhagyashri Pathak <bhapathak@microsoft.com> - 1.11.2-12
 - Patch for CVE-2024-25620
 
