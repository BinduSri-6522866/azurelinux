--- conflicted
+++ resolved
@@ -13,7 +13,7 @@
 Summary:        Unified Kernel Image
 Name:           kernel-uki
 Version:        6.6.57.1
-Release:        6%{?dist}
+Release:        7%{?dist}
 License:        GPLv2
 Vendor:         Microsoft Corporation
 Distribution:   Azure Linux
@@ -70,13 +70,11 @@
 /boot/efi/EFI/Linux/vmlinuz-uki-%{kernelver}.efi
 
 %changelog
-<<<<<<< HEAD
-* Tue Dec 03 2024 aperezguevar <aperezguevar@microsoft.com> - 6.6.57.1-6
+* Tue Dec 03 2024 aperezguevar <aperezguevar@microsoft.com> - 6.6.57.1-7
 - Enable NUMA BALANCING and UCLAMP task for HPC workloads
-=======
+
 * Mon Nov 25 2024 Ankita Pareek <ankitapareek@microsoft.com> - 6.6.57.1-6
 - Bump release to match kernel
->>>>>>> 63d05a54
 
 * Mon Nov 25 2024 Chris Co <chrco@microsoft.com> - 6.6.57.1-5
 - Bump release to match kernel
