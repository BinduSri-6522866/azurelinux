%global security_hardening none
%global sha512hmac bash %{_sourcedir}/sha512hmac-openssl.sh
%define uname_r %{version}-%{release}
Summary:        Linux Kernel
Name:           kernel
Version:        5.10.102.1
Release:        1%{?dist}
License:        GPLv2
Vendor:         Microsoft Corporation
Distribution:   Mariner
Group:          System Environment/Kernel
URL:            https://github.com/microsoft/CBL-Mariner-Linux-Kernel
#Source0:        https://github.com/microsoft/CBL-Mariner-Linux-Kernel/archive/rolling-lts/mariner/%{version}.tar.gz
Source0:        kernel-%{version}.tar.gz
Source1:        config
Source2:        config_aarch64
Source3:        sha512hmac-openssl.sh
Source4:        cbl-mariner-ca-20211013.pem
Patch0:         0001-clocksource-drivers-hyper-v-Re-enable-VDSO_CLOCKMODE.patch
Patch1:         0003-export-mmput_async.patch
Patch2:         CVE-2022-24958.patch
# Kernel CVEs are addressed by moving to a newer version of the stable kernel.
# Since kernel CVEs are filed against the upstream kernel version and not the
# stable kernel version, our automated tooling will still flag the CVE as not
# fixed.
# To indicate a kernel CVE is fixed to our automated tooling, add nopatch files
# but do not apply them as a real patch. Each nopatch file should contain
# information on why the CVE nopatch was applied.
Patch1000:      CVE-2020-8992.nopatch
Patch1001:      CVE-2020-12770.nopatch
Patch1002:      CVE-2020-13143.nopatch
Patch1003:      CVE-2020-11884.nopatch
Patch1004:      CVE-2020-11494.nopatch
Patch1005:      CVE-2020-11565.nopatch
Patch1006:      CVE-2020-12655.nopatch
Patch1007:      CVE-2020-12771.nopatch
Patch1008:      CVE-2020-13974.nopatch
Patch1009:      CVE-2020-15393.nopatch
Patch1010:      CVE-2020-8647.nopatch
Patch1011:      CVE-2020-8648.nopatch
Patch1012:      CVE-2020-8649.nopatch
Patch1013:      CVE-2020-9383.nopatch
Patch1014:      CVE-2020-11725.nopatch
Patch1015:      CVE-2020-10757.nopatch
Patch1016:      CVE-2020-12653.nopatch
Patch1017:      CVE-2020-12657.nopatch
Patch1018:      CVE-2010-3865.nopatch
Patch1019:      CVE-2020-11668.nopatch
Patch1020:      CVE-2020-12654.nopatch
Patch1021:      CVE-2020-24394.nopatch
Patch1022:      CVE-2020-8428.nopatch
Patch1023:      CVE-2018-1000026.nopatch
Patch1024:      CVE-2018-16880.nopatch
Patch1025:      CVE-2020-12464.nopatch
Patch1026:      CVE-2020-12465.nopatch
Patch1027:      CVE-2020-12659.nopatch
Patch1028:      CVE-2020-15780.nopatch
Patch1029:      CVE-2020-14356.nopatch
Patch1030:      CVE-2020-14386.nopatch
Patch1031:      CVE-2020-25645.nopatch
Patch1032:      CVE-2020-25643.nopatch
Patch1033:      CVE-2020-25211.nopatch
Patch1034:      CVE-2020-25212.nopatch
Patch1035:      CVE-2008-4609.nopatch
Patch1036:      CVE-2020-14331.nopatch
Patch1037:      CVE-2010-0298.nopatch
Patch1038:      CVE-2020-10690.nopatch
Patch1039:      CVE-2020-25285.nopatch
Patch1040:      CVE-2020-10711.nopatch
Patch1041:      CVE-2019-3887.nopatch
Patch1042:      CVE-2020-14390.nopatch
Patch1043:      CVE-2019-19338.nopatch
Patch1044:      CVE-2019-20810.nopatch
Patch1045:      CVE-2020-10766.nopatch
Patch1046:      CVE-2020-10767.nopatch
Patch1047:      CVE-2020-10768.nopatch
Patch1048:      CVE-2020-10781.nopatch
Patch1049:      CVE-2020-12768.nopatch
Patch1050:      CVE-2020-14314.nopatch
Patch1051:      CVE-2020-14385.nopatch
Patch1052:      CVE-2020-25641.nopatch
Patch1053:      CVE-2020-26088.nopatch
Patch1054:      CVE-2020-10942.nopatch
Patch1055:      CVE-2020-12826.nopatch
Patch1056:      CVE-2019-3016.nopatch
Patch1057:      CVE-2019-3819.nopatch
Patch1058:      CVE-2020-16166.nopatch
Patch1059:      CVE-2020-11608.nopatch
Patch1060:      CVE-2020-11609.nopatch
Patch1061:      CVE-2020-25284.nopatch
Patch1062:      CVE-2020-12888.nopatch
Patch1063:      CVE-2017-8244.nopatch
Patch1064:      CVE-2017-8245.nopatch
Patch1065:      CVE-2017-8246.nopatch
Patch1066:      CVE-2009-4484.nopatch
Patch1067:      CVE-2015-5738.nopatch
Patch1068:      CVE-2007-4998.nopatch
Patch1069:      CVE-2010-0309.nopatch
Patch1070:      CVE-2011-0640.nopatch
Patch1071:      CVE-2020-12656.nopatch
Patch1072:      CVE-2011-2519.nopatch
Patch1073:      CVE-1999-0656.nopatch
Patch1074:      CVE-2010-4563.nopatch
Patch1075:      CVE-2019-20794.nopatch
Patch1076:      CVE-1999-0524.nopatch
Patch1077:      CVE-2020-25705.nopatch
Patch1078:      CVE-2020-15436.nopatch
Patch1079:      CVE-2020-28974.nopatch
Patch1080:      CVE-2020-29368.nopatch
Patch1081:      CVE-2020-29369.nopatch
Patch1082:      CVE-2020-29370.nopatch
Patch1083:      CVE-2020-29374.nopatch
Patch1084:      CVE-2020-29373.nopatch
Patch1085:      CVE-2020-28915.nopatch
Patch1086:      CVE-2020-28941.nopatch
Patch1087:      CVE-2020-27675.nopatch
Patch1088:      CVE-2020-15437.nopatch
Patch1089:      CVE-2020-29371.nopatch
# CVE-2020-29372 - Introducing commit not in stable tree. No fix necessary at this time.
Patch1090:      CVE-2020-29372.nopatch
# CVE-2020-27194 - Introducing commit not in stable tree. No fix necessary at this time.
Patch1091:      CVE-2020-27194.nopatch
# CVE-2020-27152 - Introducing commit not in stable tree. No fix necessary at this time.
Patch1092:      CVE-2020-27152.nopatch
Patch1093:      CVE-2020-14351.nopatch
Patch1094:      CVE-2020-14381.nopatch
Patch1095:      CVE-2020-25656.nopatch
Patch1096:      CVE-2020-25704.nopatch
Patch1097:      CVE-2020-29534.nopatch
Patch1098:      CVE-2020-29660.nopatch
Patch1099:      CVE-2020-29661.nopatch
Patch1100:      CVE-2020-27777.nopatch
Patch1101:      CVE-2020-29569.nopatch
Patch1102:      CVE-2020-28374.nopatch
Patch1103:      CVE-2020-36158.nopatch
Patch1104:      CVE-2021-26930.nopatch
Patch1105:      CVE-2020-35499.nopatch
Patch1106:      CVE-2021-26931.nopatch
Patch1107:      CVE-2021-26932.nopatch
Patch1108:      CVE-2021-27365.nopatch
Patch1109:      CVE-2021-27364.nopatch
Patch1110:      CVE-2021-27363.nopatch
Patch1111:      CVE-2020-27170.nopatch
Patch1112:      CVE-2020-27171.nopatch
Patch1113:      CVE-2021-28375.nopatch
Patch1114:      CVE-2021-28660.nopatch
Patch1115:      CVE-2021-28950.nopatch
Patch1116:      CVE-2021-28951.nopatch
Patch1117:      CVE-2021-28952.nopatch
Patch1118:      CVE-2021-28971.nopatch
Patch1119:      CVE-2021-28972.nopatch
Patch1120:      CVE-2021-29266.nopatch
Patch1121:      CVE-2021-28964.nopatch
Patch1122:      CVE-2020-35508.nopatch
Patch1123:      CVE-2020-16120.nopatch
Patch1124:      CVE-2021-29264.nopatch
Patch1125:      CVE-2021-29265.nopatch
Patch1126:      CVE-2021-29646.nopatch
Patch1127:      CVE-2021-29647.nopatch
Patch1128:      CVE-2021-29649.nopatch
Patch1129:      CVE-2021-29650.nopatch
Patch1130:      CVE-2021-30002.nopatch
# CVE-2021-29648 - Introducing commit not in stable tree. No fix necessary at this time.
Patch1131:      CVE-2021-29648.nopatch
Patch1132:      CVE-2021-23133.nopatch
Patch1133:      CVE-2021-29154.nopatch
# CVE-2021-30178 - Introducing commit not in stable tree. No fix necessary at this time.
Patch1134:      CVE-2021-30178.nopatch
Patch1135:      CVE-2021-23134.nopatch
Patch1136:      CVE-2021-29155.nopatch
Patch1137:      CVE-2021-31829.nopatch
Patch1138:      CVE-2021-31916.nopatch
Patch1139:      CVE-2021-32399.nopatch
Patch1140:      CVE-2021-33033.nopatch
Patch1141:      CVE-2021-33034.nopatch
Patch1142:      CVE-2021-3483.nopatch
Patch1143:      CVE-2021-3501.nopatch
Patch1144:      CVE-2021-3506.nopatch
Patch1145:      CVE-2020-25672.nopatch
Patch1146:      CVE-2021-33200.nopatch
Patch1147:      CVE-2021-34693.nopatch
Patch1148:      CVE-2021-33624.nopatch
Patch1149:      CVE-2021-35039.nopatch
Patch1150:      CVE-2021-33909.nopatch
Patch1151:      CVE-2021-37576.nopatch
Patch1152:      CVE-2021-34556.nopatch
Patch1153:      CVE-2021-35477.nopatch
Patch1154:      CVE-2021-28691.nopatch
Patch1155:      CVE-2021-3564.nopatch
Patch1156:      CVE-2020-25639.nopatch
Patch1157:      CVE-2021-29657.nopatch
Patch1158:      CVE-2021-38199.nopatch
# CVE-2021-38201 - Introducing commit not in stable tree. No fix necessary at this time.
Patch1159:      CVE-2021-38201.nopatch
# CVE-2021-38202  - Introducing commit not in stable tree. No fix necessary at this time.
Patch1160:      CVE-2021-38202.nopatch
Patch1161:      CVE-2021-38207.nopatch
Patch1162:      CVE-2021-38204.nopatch
Patch1163:      CVE-2021-38206.nopatch
Patch1164:      CVE-2021-38208.nopatch
# CVE-2021-38200 - Introducing commit not in stable tree / powerpc not supported.
Patch1165:      CVE-2021-38200.nopatch
# CVE-2021-38203 - Introducing commit not in stable tree. No fix necessary at this time.
Patch1166:      CVE-2021-38203.nopatch
Patch1167:      CVE-2021-38160.nopatch
Patch1168:      CVE-2021-3679.nopatch
Patch1169:      CVE-2021-38198.nopatch
Patch1170:      CVE-2021-38209.nopatch
Patch1171:      CVE-2021-3655.nopatch
Patch1172:      CVE-2021-38166.nopatch
Patch1173:      CVE-2021-38205.nopatch
Patch1174:      CVE-2021-3573.nopatch
Patch1175:      CVE-2021-40490.nopatch
# CVE-2021-38300 - MIPS not supported.
Patch1176:      CVE-2021-38300.nopatch
Patch1177:      CVE-2021-41073.nopatch
Patch1178:      CVE-2021-3653.nopatch
Patch1179:      CVE-2021-42008.nopatch
Patch1180:      CVE-2021-41864.nopatch
Patch1181:      CVE-2021-42252.nopatch
Patch1182:      CVE-2021-43267.nopatch
Patch1183:      CVE-2021-42739.nopatch
Patch1184:      CVE-2021-42327.nopatch
Patch1185:      CVE-2021-43389.nopatch
Patch1186:      CVE-2021-43975.nopatch
Patch1187:      CVE-2021-45480.nopatch
Patch1188:      CVE-2021-45486.nopatch
Patch1189:      CVE-2021-45485.nopatch
Patch1190:      CVE-2021-44733.nopatch
Patch1191:      CVE-2021-45469.nopatch
Patch1192:      CVE-2021-28714.nopatch
Patch1193:      CVE-2021-28715.nopatch
Patch1194:      CVE-2021-46283.nopatch
Patch1195:      CVE-2021-45095.nopatch
Patch1196:      CVE-2022-0185.nopatch
Patch1197:      CVE-2022-23222.nopatch
Patch1198:      CVE-2021-4083.nopatch
Patch1199:      CVE-2021-4154.nopatch
Patch1200:      CVE-2021-4001.nopatch
Patch1201:      CVE-2022-0487.nopatch
Patch1202:      CVE-2021-3753.nopatch
# CVE-2021-4032 - Introducing commit not in stable tree. No fix necessary at this time.
Patch1203:      CVE-2021-4032.nopatch
Patch1204:      CVE-2022-24448.nopatch
Patch1205:      CVE-2022-24959.nopatch
Patch1206:      CVE-2022-25258.nopatch
Patch1207:      CVE-2022-25375.nopatch
# CVE-2022-0264 - Introducing commit not in stable tree. No fix necessary at this time.
Patch1208:      CVE-2022-0264.nopatch
Patch1209:      CVE-2021-45402.nopatch
Patch1210:      CVE-2021-3752.nopatch
Patch1211:      CVE-2021-20322.nopatch
Patch1212:      CVE-2021-43976.nopatch
# CVE-2021-4090 - Introducing commit not in stable tree. No fix necessary at this time.
Patch1213:      CVE-2021-4090.nopatch
# CVE-2021-4093 - Introducing commit not in stable tree. No fix necessary at this time.
Patch1214:      CVE-2021-4093.nopatch
# CVE-2022-25265 - gcc versions < 7.X.X not supported.
Patch1215:      CVE-2022-25265.nopatch
# CVE-2021-20320 - s390 not supported.
Patch1216:      CVE-2021-20320.nopatch
Patch1217:      CVE-2021-20321.nopatch
# CVE-2022-0382 - Introducing commit not in stable tree. No fix necessary at this time.
Patch1218:      CVE-2022-0382.nopatch
Patch1219:      CVE-2022-0617.nopatch
Patch1220:      CVE-2022-0847.nopatch
<<<<<<< HEAD
=======
Patch1221:      CVE-2021-3656.nopatch
Patch1222:      CVE-2021-3609.nopatch
Patch1223:      CVE-2021-3744.nopatch
>>>>>>> 71b84c70
BuildRequires:  audit-devel
BuildRequires:  bash
BuildRequires:  bc
BuildRequires:  diffutils
BuildRequires:  glib-devel
BuildRequires:  kbd
BuildRequires:  kmod-devel
BuildRequires:  libdnet-devel
BuildRequires:  libmspack-devel
BuildRequires:  openssl
BuildRequires:  openssl-devel
BuildRequires:  pam-devel
BuildRequires:  procps-ng-devel
BuildRequires:  python3
BuildRequires:  sed
BuildRequires:  xerces-c-devel
Requires:       filesystem
Requires:       kmod
Requires(post): coreutils
Requires(postun): coreutils
# When updating the config files it is important to sanitize them.
# Steps for updating a config file:
#  1. Extract the linux sources into a folder
#  2. Add the current config file to the folder
#  3. Run `make menuconfig` to edit the file (Manually editing is not recommended)
#  4. Save the config file
#  5. Copy the config file back into the kernel spec folder
#  6. Revert any undesired changes (GCC related changes, etc)
#  8. Build the kernel package
#  9. Apply the changes listed in the log file (if any) to the config file
#  10. Verify the rest of the config file looks ok
# If there are significant changes to the config file, disable the config check and build the
# kernel rpm. The final config file is included in /boot in the rpm.

%description
The kernel package contains the Linux kernel.

%package devel
Summary:        Kernel Dev
Group:          System Environment/Kernel
Requires:       %{name} = %{version}-%{release}
Requires:       gawk
Requires:       python3
Obsoletes:      linux-dev

%description devel
This package contains the Linux kernel dev files

%package drivers-accessibility
Summary:        Kernel accessibility modules
Group:          System Environment/Kernel
Requires:       %{name} = %{version}-%{release}

%description drivers-accessibility
This package contains the Linux kernel accessibility support

%package drivers-sound
Summary:        Kernel Sound modules
Group:          System Environment/Kernel
Requires:       %{name} = %{version}-%{release}

%description drivers-sound
This package contains the Linux kernel sound support

%package docs
Summary:        Kernel docs
Group:          System Environment/Kernel
Requires:       python3

%description docs
This package contains the Linux kernel doc files

%ifarch x86_64
%package oprofile
Summary:        Kernel driver for oprofile, a statistical profiler for Linux systems
Group:          System Environment/Kernel
Requires:       %{name} = %{version}-%{release}

%description oprofile
Kernel driver for oprofile, a statistical profiler for Linux systems
%endif

%package tools
Summary:        This package contains the 'perf' performance analysis tools for Linux kernel
Group:          System/Tools
Requires:       %{name} = %{version}-%{release}
Requires:       audit

%description tools
This package contains the 'perf' performance analysis tools for Linux kernel.

%package dtb
Summary:        This package contains common device tree blobs (dtb)
Group:          System Environment/Kernel

%description dtb
This package contains common device tree blobs (dtb)

%package -n bpftool
License: GPLv2
Summary:        Inspection and simple manipulation of eBPF programs and maps


%description -n bpftool
This package contains the bpftool, which allows inspection and simple
manipulation of eBPF programs and maps.

%prep
%setup -q -n CBL-Mariner-Linux-Kernel-rolling-lts-mariner-%{version}
%patch0 -p1
%patch1 -p1
%patch2 -p1

%build
make mrproper

%ifarch x86_64
cp %{SOURCE1} .config
arch="x86_64"
archdir="x86"
%endif

%ifarch aarch64
cp %{SOURCE2} .config
arch="arm64"
archdir="arm64"
%endif

cp .config current_config
sed -i 's/CONFIG_LOCALVERSION=""/CONFIG_LOCALVERSION="-%{release}"/' .config
make LC_ALL=  ARCH=${arch} oldconfig

# Verify the config files match
cp .config new_config
sed -i 's/CONFIG_LOCALVERSION=".*"/CONFIG_LOCALVERSION=""/' new_config
diff --unified new_config current_config > config_diff || true
if [ -s config_diff ]; then
    printf "\n\n\n\n\n\n\n\n"
    cat config_diff
    printf "\n\n\n\n\n\n\n\n"
    echo "Config file has unexpected changes"
    echo "Update config file to set changed values explicitly"

#  (DISABLE THIS IF INTENTIONALLY UPDATING THE CONFIG FILE)
    exit 1
fi

# Add CBL-Mariner cert into kernel's trusted keyring
cp %{SOURCE4} certs/mariner.pem

make VERBOSE=1 KBUILD_BUILD_VERSION="1" KBUILD_BUILD_HOST="CBL-Mariner" ARCH=${arch} %{?_smp_mflags}
make -C tools perf

#Compile bpftool
make -C tools/bpf/bpftool

%define __modules_install_post \
for MODULE in `find %{buildroot}/lib/modules/%{uname_r} -name *.ko` ; do \
    ./scripts/sign-file sha512 certs/signing_key.pem certs/signing_key.x509 $MODULE \
    rm -f $MODULE.{sig,dig} \
    xz $MODULE \
    done \
%{nil}

# We want to compress modules after stripping. Extra step is added to
# the default __spec_install_post.
%define __spec_install_post\
    %{?__debug_package:%{__debug_install_post}}\
    %{__arch_install_post}\
    %__os_install_post\
    %{__modules_install_post}\
%{nil}

%install
install -vdm 755 %{buildroot}%{_sysconfdir}
install -vdm 700 %{buildroot}/boot
install -vdm 755 %{buildroot}%{_defaultdocdir}/linux-%{uname_r}
install -vdm 755 %{buildroot}%{_prefix}/src/linux-headers-%{uname_r}
install -vdm 755 %{buildroot}%{_lib}/debug/lib/modules/%{uname_r}
make INSTALL_MOD_PATH=%{buildroot} modules_install

%ifarch x86_64
install -vm 600 arch/x86/boot/bzImage %{buildroot}/boot/vmlinuz-%{uname_r}
%endif

%ifarch aarch64
install -vm 600 arch/arm64/boot/Image %{buildroot}/boot/vmlinuz-%{uname_r}
install -D -m 640 arch/arm64/boot/dts/freescale/imx8mq-evk.dtb %{buildroot}/boot/dtb/fsl-imx8mq-evk.dtb
%endif

# Restrict the permission on System.map-X file
install -vm 400 System.map %{buildroot}/boot/System.map-%{uname_r}
install -vm 600 .config %{buildroot}/boot/config-%{uname_r}
cp -r Documentation/*        %{buildroot}%{_defaultdocdir}/linux-%{uname_r}
install -vm 644 vmlinux %{buildroot}%{_lib}/debug/lib/modules/%{uname_r}/vmlinux-%{uname_r}
# `perf test vmlinux` needs it
ln -s vmlinux-%{uname_r} %{buildroot}%{_lib}/debug/lib/modules/%{uname_r}/vmlinux

cat > %{buildroot}/boot/linux-%{uname_r}.cfg << "EOF"
# GRUB Environment Block
mariner_cmdline=init=/lib/systemd/systemd ro loglevel=3 quiet no-vmw-sta crashkernel=128M lockdown=integrity
mariner_linux=vmlinuz-%{uname_r}
mariner_initrd=initrd.img-%{uname_r}
EOF
chmod 600 %{buildroot}/boot/linux-%{uname_r}.cfg

# hmac sign the kernel for FIPS
%{sha512hmac} %{buildroot}/boot/vmlinuz-%{uname_r} | sed -e "s,$RPM_BUILD_ROOT,," > %{buildroot}/boot/.vmlinuz-%{uname_r}.hmac
cp %{buildroot}/boot/.vmlinuz-%{uname_r}.hmac %{buildroot}/lib/modules/%{uname_r}/.vmlinuz.hmac

# Register myself to initramfs
mkdir -p %{buildroot}/%{_localstatedir}/lib/initramfs/kernel
cat > %{buildroot}/%{_localstatedir}/lib/initramfs/kernel/%{uname_r} << "EOF"
--add-drivers "xen-scsifront xen-blkfront xen-acpi-processor xen-evtchn xen-gntalloc xen-gntdev xen-privcmd xen-pciback xenfs hv_utils hv_vmbus hv_storvsc hv_netvsc hv_sock hv_balloon virtio_blk virtio-rng virtio_console virtio_crypto virtio_mem vmw_vsock_virtio_transport vmw_vsock_virtio_transport_common 9pnet_virtio vrf"
EOF

#    Cleanup dangling symlinks
rm -rf %{buildroot}/lib/modules/%{uname_r}/source
rm -rf %{buildroot}/lib/modules/%{uname_r}/build

find . -name Makefile* -o -name Kconfig* -o -name *.pl | xargs  sh -c 'cp --parents "$@" %{buildroot}%{_prefix}/src/linux-headers-%{uname_r}' copy
find arch/${archdir}/include include scripts -type f | xargs  sh -c 'cp --parents "$@" %{buildroot}%{_prefix}/src/linux-headers-%{uname_r}' copy
find $(find arch/${archdir} -name include -o -name scripts -type d) -type f | xargs  sh -c 'cp --parents "$@" %{buildroot}%{_prefix}/src/linux-headers-%{uname_r}' copy
find arch/${archdir}/include Module.symvers include scripts -type f | xargs  sh -c 'cp --parents "$@" %{buildroot}%{_prefix}/src/linux-headers-%{uname_r}' copy
%ifarch x86_64
# CONFIG_STACK_VALIDATION=y requires objtool to build external modules
install -vsm 755 tools/objtool/objtool %{buildroot}%{_prefix}/src/linux-headers-%{uname_r}/tools/objtool/
install -vsm 755 tools/objtool/fixdep %{buildroot}%{_prefix}/src/linux-headers-%{uname_r}/tools/objtool/
%endif

cp .config %{buildroot}%{_prefix}/src/linux-headers-%{uname_r} # copy .config manually to be where it's expected to be
ln -sf "%{_prefix}/src/linux-headers-%{uname_r}" "%{buildroot}/lib/modules/%{uname_r}/build"
find %{buildroot}/lib/modules -name '*.ko' -print0 | xargs -0 chmod u+x

%ifarch aarch64
cp scripts/module.lds %{buildroot}%{_prefix}/src/linux-headers-%{uname_r}/scripts/module.lds
%endif

# disable (JOBS=1) parallel build to fix this issue:
# fixdep: error opening depfile: ./.plugin_cfg80211.o.d: No such file or directory
# Linux version that was affected is 4.4.26
make -C tools JOBS=1 DESTDIR=%{buildroot} prefix=%{_prefix} perf_install

# Install bpftool
make -C tools/bpf/bpftool DESTDIR=%{buildroot} prefix=%{_prefix} bash_compdir=%{_sysconfdir}/bash_completion.d/ mandir=%{_mandir} install

%triggerin -- initramfs
mkdir -p %{_localstatedir}/lib/rpm-state/initramfs/pending
touch %{_localstatedir}/lib/rpm-state/initramfs/pending/%{uname_r}
echo "initrd generation of kernel %{uname_r} will be triggered later" >&2

%triggerun -- initramfs
rm -rf %{_localstatedir}/lib/rpm-state/initramfs/pending/%{uname_r}
rm -rf /boot/initrd.img-%{uname_r}
echo "initrd of kernel %{uname_r} removed" >&2

%postun
if [ ! -e /boot/mariner.cfg ]
then
     ls /boot/linux-*.cfg 1> /dev/null 2>&1
     if [ $? -eq 0 ]
     then
          list=`ls -tu /boot/linux-*.cfg | head -n1`
          test -n "$list" && ln -sf "$list" /boot/mariner.cfg
     fi
fi

%post
/sbin/depmod -a %{uname_r}
ln -sf linux-%{uname_r}.cfg /boot/mariner.cfg

%post drivers-accessibility
/sbin/depmod -a %{uname_r}

%post drivers-sound
/sbin/depmod -a %{uname_r}

%ifarch x86_64
%post oprofile
/sbin/depmod -a %{uname_r}
%endif

%files
%defattr(-,root,root)
%license COPYING
/boot/System.map-%{uname_r}
/boot/config-%{uname_r}
/boot/vmlinuz-%{uname_r}
/boot/.vmlinuz-%{uname_r}.hmac
%config(noreplace) /boot/linux-%{uname_r}.cfg
%config %{_localstatedir}/lib/initramfs/kernel/%{uname_r}
%defattr(0644,root,root)
/lib/modules/%{uname_r}/*
/lib/modules/%{uname_r}/.vmlinuz.hmac
%exclude /lib/modules/%{uname_r}/build
%exclude /lib/modules/%{uname_r}/kernel/drivers/gpu
%exclude /lib/modules/%{uname_r}/kernel/sound
%ifarch x86_64
%exclude /lib/modules/%{uname_r}/kernel/arch/x86/oprofile/
%endif

%files docs
%defattr(-,root,root)
%{_defaultdocdir}/linux-%{uname_r}/*

%files devel
%defattr(-,root,root)
/lib/modules/%{uname_r}/build
%{_prefix}/src/linux-headers-%{uname_r}

%files drivers-accessibility
%defattr(-,root,root)
/lib/modules/%{uname_r}/kernel/drivers/accessibility

%files drivers-sound
%defattr(-,root,root)
/lib/modules/%{uname_r}/kernel/sound

%ifarch x86_64
%files oprofile
%defattr(-,root,root)
/lib/modules/%{uname_r}/kernel/arch/x86/oprofile/
%endif

%files tools
%defattr(-,root,root)
%{_libexecdir}
%exclude %{_libdir}/debug
%ifarch x86_64
%{_lib64}/traceevent
%endif
%ifarch aarch64
%{_lib}/traceevent
%endif
%{_bindir}
%{_sysconfdir}/bash_completion.d/*
%{_datadir}/perf-core/strace/groups/file
%{_datadir}/perf-core/strace/groups/string
%{_docdir}/*
%{_libdir}/perf/examples/bpf/*
%{_libdir}/perf/include/bpf/*

%ifarch aarch64
%files dtb
/boot/dtb/fsl-imx8mq-evk.dtb
%endif

%files -n bpftool
%{_sbindir}/bpftool
%{_sysconfdir}/bash_completion.d/bpftool

%changelog
* Mon Feb 28 2022 Rachel Menge <rachelmenge@microsoft.com> - 5.10.102.1-1
- Update source to 5.10.102.1
- Apply CVE-2022-24958.patch
- Remove CVE-2021-43976.patch and CVE-2022-0435.patch
- Address CVE-2021-3753, CVE-2021-4032, CVE-2022-24448, CVE-2022-24959,
  CVE-2022-25258, CVE-2022-25375, CVE-2022-0264, CVE-2021-45402,
  CVE-2021-3752, CVE-2021-20322, CVE-2021-4090, CVE-2021-4093,
  CVE-2022-25265, CVE-2021-20320, CVE-2021-20321, CVE-2022-0382,
<<<<<<< HEAD
  CVE-2022-0617, CVE-2022-0847
=======
  CVE-2022-0617, CVE-2022-0847, CVE-2021-3656, CVE-2021-3609,
  CVE-2021-3744
>>>>>>> 71b84c70

* Fri Feb 11 2022 Vince Perri <viperri@microsoft.com> - 5.10.93.1-4
- Add compressed firmware support

* Wed Feb 09 2022 Rachel Menge <rachelmenge@microsoft.com> - 5.10.93.1-3
- Address CVE-2022-0435 with patch

* Thu Jan 27 2022 Rachel Menge <rachelmenge@microsoft.com> - 5.10.93.1-2
- Address CVE-2021-4083

* Mon Jan 24 2022 Rachel Menge <rachelmenge@microsoft.com> - 5.10.93.1-1
- Update source to 5.10.93.1
- Address CVE-2021-46283, CVE-2021-45095, CVE-2022-0185, CVE-2022-23222

* Thu Jan 20 2022 Chris Co <chrco@microsoft.com> - 5.10.89.1-2
- Rotate Mariner cert 

* Sun Jan 16 2022 Rachel Menge <rachelmenge@microsoft.com> - 5.10.89.1-1
- Update source to 5.10.89.1
- Address CVE-2021-44733, CVE-2021-45469, CVE-2021-28714, CVE-2021-28715
- Remove patch add-linux-syscall-license-info.patch

* Fri Jan 14 2022 Henry Li <lihl@microsoft.com> - 5.10.88.1-3
- Add patch to export mmput_async

* Wed Jan 12 2022 Cameron Baird <cameronbaird@microsoft.com> - 5.10.88.1-2
- Addressed CVE-2021-45485

* Mon Jan 03 2022 Cameron Baird <cameronbaird@microsoft.com> - 5.10.88.1-1
- Update Kernel source to 5.10.88.1
- Addressed CVE-2021-43975, CVE-2021-45480, CVE-2021-45486
- Patch for CVE-2021-43976

* Mon Nov 29 2021 Suresh Babu Chalamalasetty <schalam@microsoft.com> - 5.10.78.1-2
- Enable CONFIG_COMPAT kernel configs

* Mon Nov 08 2021 Rachel Menge <rachelmenge@microsoft.com> - 5.10.78.1-1
- Update source to 5.10.78.1
- Address CVE-2021-43267, CVE-2021-42739, CVE-2021-42327, CVE-2021-43389
- Add patch to fix SPDX-License-Identifier in headers
- Revert ebpf configs due to increased boot times

* Tue Oct 26 2021 Rachel Menge <rachelmenge@microsoft.com> - 5.10.74.1-2
- Update configs for eBPF support
- Add dwarves Build-requires

* Tue Oct 19 2021 Rachel Menge <rachelmenge@microsoft.com> - 5.10.74.1-1
- Update source to 5.10.74.1
- Address CVE-2021-41864, CVE-2021-42252
- License verified

* Thu Oct 07 2021 Rachel Menge <rachelmenge@microsoft.com> - 5.10.69.1-1
- Update source to 5.10.69.1
- Address CVE-2021-38300, CVE-2021-41073, CVE-2021-3653, CVE-2021-42008

* Wed Sep 22 2021 Rachel Menge <rachelmenge@microsoft.com> - 5.10.64.1-3
- Enable CONFIG_NET_VRF
- Add vrf to drivers for dracut

* Tue Sep 21 2021 Rachel Menge <rachelmenge@microsoft.com> - 5.10.64.1-2
- Export `bpftool` subpackage

* Mon Sep 20 2021 Rachel Menge <rachelmenge@microsoft.com> - 5.10.64.1-1
- Update source to 5.10.64.1
- Address CVE-2021-40490

* Mon Sep 13 2021 Rachel Menge <rachelmenge@microsoft.com> - 5.10.60.1-2
- Remove cn from dracut drivers argument

* Mon Aug 23 2021 Rachel Menge <rachelmenge@microsoft.com> - 5.10.60.1-1
- Update source to 5.10.60.1
- Remove patch for CDROM eject errors
- Address CVE-2021-38166, CVE-2021-38205, CVE-2021-3573

* Thu Aug 12 2021 Rachel Menge <rachelmenge@microsoft.com> - 5.10.57.1-1
- Update source to 5.10.57.1
- Address CVE-2021-37576, CVE-2021-34556, CVE-2021-35477, CVE-2021-28691,
  CVE-2021-3564, CVE-2020-25639, CVE-2021-29657, CVE-2021-38199,
  CVE-2021-38201, CVE-2021-38202, CVE-2021-38207, CVE-2021-38204,
  CVE-2021-38206, CVE-2021-38208, CVE-2021-38200, CVE-2021-38203,
  CVE-2021-38160, CVE-2021-3679, CVE-2021-38198, CVE-2021-38209,
  CVE-2021-3655

* Tue Aug 03 2021 Chris Co <chrco@microsoft.com> - 5.10.52.1-3
- Add patch to fix VDSO in HyperV

* Fri Jul 30 2021 Chris Co <chrco@microsoft.com> - 5.10.52.1-2
- Add patch to fix CDROM eject errors

* Tue Jul 20 2021 Rachel Menge <rachelmenge@microsoft.com> - 5.10.52.1-1
- Update source to 5.10.52.1
- Address CVE-2021-35039, CVE-2021-33909

* Mon Jul 19 2021 Chris Co <chrco@microsoft.com> - 5.10.47.1-2
- Enable CONFIG_CONNECTOR and CONFIG_PROC_EVENTS

* Tue Jul 06 2021 Rachel Menge <rachelmenge@microsoft.com> - 5.10.47.1-1
- Update source to 5.10.47.1
- Address CVE-2021-34693, CVE-2021-33624

* Wed Jun 30 2021 Chris Co <chrco@microsoft.com> - 5.10.42.1-4
- Enable legacy mcelog config

* Tue Jun 22 2021 Suresh Babu Chalamalasetty <schalam@microsoft.com> - 5.10.42.1-3
- Enable CONFIG_IOSCHED_BFQ and CONFIG_BFQ_GROUP_IOSCHED configs

* Wed Jun 16 2021 Chris Co <chrco@microsoft.com> - 5.10.42.1-2
- Enable CONFIG_CROSS_MEMORY_ATTACH

* Tue Jun 08 2021 Rachel Menge <rachelmenge@microsoft.com> - 5.10.42.1-1
- Update source to 5.10.42.1
- Address CVE-2021-33200

* Thu Jun 03 2021 Rachel Menge <rachelmenge@microsoft.com> - 5.10.37.1-2
- Address CVE-2020-25672

* Fri May 28 2021 Rachel Menge <rachelmenge@microsoft.com> - 5.10.37.1-1
- Update source to 5.10.37.1
- Address CVE-2021-23134, CVE-2021-29155, CVE-2021-31829, CVE-2021-31916,
  CVE-2021-32399, CVE-2021-33033, CVE-2021-33034, CVE-2021-3483
  CVE-2021-3501, CVE-2021-3506

* Thu May 27 2021 Chris Co <chrco@microsoft.com> - 5.10.32.1-7
- Set lockdown=integrity by default

* Wed May 26 2021 Chris Co <chrco@microsoft.com> - 5.10.32.1-6
- Add Mariner cert into the trusted kernel keyring

* Tue May 25 2021 Daniel Mihai <dmihai@microsoft.com> - 5.10.32.1-5
- Enable kernel debugger

* Thu May 20 2021 Nicolas Ontiveros <niontive@microsoft.com> - 5.10.32.1-4
- Bump release number to match kernel-signed update

* Tue May 17 2021 Andrew Phelps <anphel@microsoft.com> - 5.10.32.1-3
- Update CONFIG_LD_VERSION for binutils 2.36.1
- Remove build-id match check

* Thu May 13 2021 Rachel Menge <rachelmenge@microsoft.com> - 5.10.32.1-2
- Add CONFIG_AS_HAS_LSE_ATOMICS=y

* Mon May 03 2021 Rachel Menge <rachelmenge@microsoft.com> - 5.10.32.1-1
- Update source to 5.10.32.1
- Address CVE-2021-23133, CVE-2021-29154, CVE-2021-30178

* Thu Apr 22 2021 Chris Co <chrco@microsoft.com> - 5.10.28.1-4
- Disable CONFIG_EFI_DISABLE_PCI_DMA. It can cause boot issues on some hardware.

* Mon Apr 19 2021 Chris Co <chrco@microsoft.com> - 5.10.28.1-3
- Bump release number to match kernel-signed update

* Thu Apr 15 2021 Rachel Menge <rachelmenge@microsoft.com> - 5.10.28.1-2
- Address CVE-2021-29648

* Thu Apr 08 2021 Chris Co <chrco@microsoft.com> - 5.10.28.1-1
- Update source to 5.10.28.1
- Update uname_r define to match the new value derived from the source
- Address CVE-2020-27170, CVE-2020-27171, CVE-2021-28375, CVE-2021-28660,
  CVE-2021-28950, CVE-2021-28951, CVE-2021-28952, CVE-2021-28971,
  CVE-2021-28972, CVE-2021-29266, CVE-2021-28964, CVE-2020-35508,
  CVE-2020-16120, CVE-2021-29264, CVE-2021-29265, CVE-2021-29646,
  CVE-2021-29647, CVE-2021-29649, CVE-2021-29650, CVE-2021-30002

* Fri Mar 26 2021 Daniel Mihai <dmihai@microsoft.com> - 5.10.21.1-4
- Enable CONFIG_CRYPTO_DRBG_HASH, CONFIG_CRYPTO_DRBG_CTR

* Thu Mar 18 2021 Chris Co <chrco@microsoft.com> - 5.10.21.1-3
- Address CVE-2021-27365, CVE-2021-27364, CVE-2021-27363
- Enable CONFIG_FANOTIFY_ACCESS_PERMISSIONS

* Wed Mar 17 2021 Nicolas Ontiveros <niontive@microsoft.com> - 5.10.21.1-2
- Disable QAT kernel configs

* Thu Mar 11 2021 Chris Co <chrco@microsoft.com> - 5.10.21.1-1
- Update source to 5.10.21.1
- Add virtio drivers to be installed into initrd
- Address CVE-2021-26930, CVE-2020-35499, CVE-2021-26931, CVE-2021-26932

* Fri Mar 05 2021 Chris Co <chrco@microsoft.com> - 5.10.13.1-4
- Enable kernel lockdown config

* Thu Mar 04 2021 Suresh Babu Chalamalasetty <schalam@microsoft.com> - 5.10.13.1-3
- Add configs for CONFIG_BNXT bnxt_en and MSR drivers

* Mon Feb 22 2021 Thomas Crain <thcrain@microsoft.com> - 5.10.13.1-2
- Add configs for speakup and uinput drivers
- Add kernel-drivers-accessibility subpackage

* Thu Feb 18 2021 Chris Co <chrco@microsoft.com> - 5.10.13.1-1
- Update source to 5.10.13.1
- Remove patch to publish efi tpm event log on ARM. Present in updated source.
- Remove patch for arm64 hyperv support. Present in updated source.
- Account for new module.lds location on aarch64
- Remove CONFIG_GCC_PLUGIN_RANDSTRUCT
- Add CONFIG_SCSI_SMARTPQI=y

* Thu Feb 11 2021 Nicolas Ontiveros <niontive@microsoft.com> - 5.4.91-5
- Add configs to enable tcrypt in FIPS mode

* Tue Feb 09 2021 Nicolas Ontiveros <niontive@microsoft.com> - 5.4.91-4
- Use OpenSSL to perform HMAC calc

* Thu Jan 28 2021 Nicolas Ontiveros <niontive@microsoft.com> - 5.4.91-3
- Add configs for userspace crypto support
- HMAC calc the kernel for FIPS

* Wed Jan 27 2021 Daniel McIlvaney <damcilva@microsoft.com> - 5.4.91-2
- Enable dm-verity boot support with FEC

* Wed Jan 20 2021 Chris Co <chrco@microsoft.com> - 5.4.91-1
- Update source to 5.4.91
- Address CVE-2020-29569, CVE-2020-28374, CVE-2020-36158
- Remove patch to fix GUI installer crash. Fixed in updated source.

* Tue Jan 12 2021 Rachel Menge <rachelmenge@microsoft.com> - 5.4.83-4
- Add imx8mq support

* Sat Jan 09 2021 Andrew Phelps <anphel@microsoft.com> - 5.4.83-3
- Add patch to fix GUI installer crash

* Mon Dec 28 2020 Nicolas Ontiveros <niontive@microsoft.com> - 5.4.83-2
- Address CVE-2020-27777

* Tue Dec 15 2020 Henry Beberman <henry.beberman@microsoft.com> - 5.4.83-1
- Update source to 5.4.83
- Address CVE-2020-14351, CVE-2020-14381, CVE-2020-25656, CVE-2020-25704,
  CVE-2020-29534, CVE-2020-29660, CVE-2020-29661

* Fri Dec 04 2020 Chris Co <chrco@microsoft.com> - 5.4.81-1
- Update source to 5.4.81
- Remove patch for kexec in HyperV. Integrated in 5.4.81.
- Address CVE-2020-25705, CVE-2020-15436, CVE-2020-28974, CVE-2020-29368,
  CVE-2020-29369, CVE-2020-29370, CVE-2020-29374, CVE-2020-29373, CVE-2020-28915,
  CVE-2020-28941, CVE-2020-27675, CVE-2020-15437, CVE-2020-29371, CVE-2020-29372,
  CVE-2020-27194, CVE-2020-27152

* Wed Nov 25 2020 Chris Co <chrco@microsoft.com> - 5.4.72-5
- Add patch to publish efi tpm event log on ARM

* Mon Nov 23 2020 Chris Co <chrco@microsoft.com> - 5.4.72-4
- Apply patch to fix kexec in HyperV

* Mon Nov 16 2020 Suresh Babu Chalamalasetty <schalam@microsoft.com> - 5.4.72-3
- Disable kernel config SLUB_DEBUG_ON due to tcp throughput perf impact

* Tue Nov 10 2020 Suresh Babu Chalamalasetty <schalam@microsoft.com> - 5.4.72-2
- Enable kernel configs for Arm64 HyperV, Ampere and Cavium SoCs support

* Mon Oct 26 2020 Chris Co <chrco@microsoft.com> - 5.4.72-1
- Update source to 5.4.72
- Remove patch to support CometLake e1000e ethernet. Integrated in 5.4.72.
- Add license file
- Lint spec
- Address CVE-2018-1000026, CVE-2018-16880, CVE-2020-12464, CVE-2020-12465,
  CVE-2020-12659, CVE-2020-15780, CVE-2020-14356, CVE-2020-14386, CVE-2020-25645,
  CVE-2020-25643, CVE-2020-25211, CVE-2020-25212, CVE-2008-4609, CVE-2020-14331,
  CVE-2010-0298, CVE-2020-10690, CVE-2020-25285, CVE-2020-10711, CVE-2019-3887,
  CVE-2020-14390, CVE-2019-19338, CVE-2019-20810, CVE-2020-10766, CVE-2020-10767,
  CVE-2020-10768, CVE-2020-10781, CVE-2020-12768, CVE-2020-14314, CVE-2020-14385,
  CVE-2020-25641, CVE-2020-26088, CVE-2020-10942, CVE-2020-12826, CVE-2019-3016,
  CVE-2019-3819, CVE-2020-16166, CVE-2020-11608, CVE-2020-11609, CVE-2020-25284,
  CVE-2020-12888, CVE-2017-8244, CVE-2017-8245, CVE-2017-8246, CVE-2009-4484,
  CVE-2015-5738, CVE-2007-4998, CVE-2010-0309, CVE-2011-0640, CVE-2020-12656,
  CVE-2011-2519, CVE-1999-0656, CVE-2010-4563, CVE-2019-20794, CVE-1999-0524

* Fri Oct 16 2020 Suresh Babu Chalamalasetty <schalam@microsoft.com> - 5.4.51-11
- Enable QAT kernel configs

* Fri Oct 02 2020 Chris Co <chrco@microsoft.com> - 5.4.51-10
- Address CVE-2020-10757, CVE-2020-12653, CVE-2020-12657, CVE-2010-3865,
  CVE-2020-11668, CVE-2020-12654, CVE-2020-24394, CVE-2020-8428

* Fri Oct 02 2020 Chris Co <chrco@microsoft.com> - 5.4.51-9
- Fix aarch64 build error

* Wed Sep 30 2020 Emre Girgin <mrgirgin@microsoft.com> - 5.4.51-8
- Update postun script to deal with removal in case of another installed kernel.

* Fri Sep 25 2020 Suresh Babu Chalamalasetty <schalam@microsoft.com> - 5.4.51-7
- Enable Mellanox kernel configs

* Wed Sep 23 2020 Daniel McIlvaney <damcilva@microsoft.com> - 5.4.51-6
- Enable CONFIG_IMA (measurement only) and associated configs

* Thu Sep 03 2020 Daniel McIlvaney <damcilva@microsoft.com> - 5.4.51-5
- Add code to check for missing config flags in the checked in configs

* Thu Sep 03 2020 Chris Co <chrco@microsoft.com> - 5.4.51-4
- Apply additional kernel hardening configs

* Thu Sep 03 2020 Chris Co <chrco@microsoft.com> - 5.4.51-3
- Bump release number due to kernel-signed-<arch> package update
- Minor aarch64 config and changelog cleanup

* Tue Sep 01 2020 Chris Co <chrco@microsoft.com> - 5.4.51-2
- Update source hash

* Wed Aug 19 2020 Chris Co <chrco@microsoft.com> - 5.4.51-1
- Update source to 5.4.51
- Enable DXGKRNL config
- Address CVE-2020-11494, CVE-2020-11565, CVE-2020-12655, CVE-2020-12771,
  CVE-2020-13974, CVE-2020-15393, CVE-2020-8647, CVE-2020-8648, CVE-2020-8649,
  CVE-2020-9383, CVE-2020-11725

* Wed Aug 19 2020 Chris Co <chrco@microsoft.com> - 5.4.42-12
- Remove the signed package depends

* Tue Aug 18 2020 Chris Co <chrco@microsoft.com> - 5.4.42-11
- Remove signed subpackage

* Mon Aug 17 2020 Chris Co <chrco@microsoft.com> - 5.4.42-10
- Enable BPF, PC104, userfaultfd, SLUB sysfs, SMC, XDP sockets monitoring configs

* Fri Aug 07 2020 Mateusz Malisz <mamalisz@microsoft.com> - 5.4.42-9
- Add crashkernel=128M to the kernel cmdline
- Update config to support kexec and kexec_file_load

* Tue Aug 04 2020 Pawel Winogrodzki <pawelwi@microsoft.com> - 5.4.42-8
- Updating "KBUILD_BUILD_VERSION" and "KBUILD_BUILD_HOST" with correct
  distribution name.

* Wed Jul 22 2020 Chris Co <chrco@microsoft.com> - 5.4.42-7
- Address CVE-2020-8992, CVE-2020-12770, CVE-2020-13143, CVE-2020-11884

* Fri Jul 17 2020 Suresh Babu Chalamalasetty <schalam@microsoft.com> - 5.4.42-6
- Enable CONFIG_MLX5_CORE_IPOIB and CONFIG_INFINIBAND_IPOIB config flags

* Fri Jul 17 2020 Suresh Babu Chalamalasetty <schalam@microsoft.com> - 5.4.42-5
- Adding XDP config flag

* Thu Jul 09 2020 Anand Muthurajan <anandm@microsoft.com> - 5.4.42-4
- Enable CONFIG_QED, CONFIG_QEDE, CONFIG_QED_SRIOV and CONFIG_QEDE_VXLAN flags

* Wed Jun 24 2020 Chris Co <chrco@microsoft.com> - 5.4.42-3
- Regenerate input config files

* Fri Jun 19 2020 Chris Co <chrco@microsoft.com> - 5.4.42-2
- Add kernel-secure subpackage and macros for adding offline signed kernels

* Fri Jun 12 2020 Chris Co <chrco@microsoft.com> - 5.4.42-1
- Update source to 5.4.42

* Thu Jun 11 2020 Chris Co <chrco@microsoft.com> - 5.4.23-17
- Enable PAGE_POISONING configs
- Disable PROC_KCORE config
- Enable RANDOM_TRUST_CPU config for x86_64

* Fri Jun 05 2020 Suresh Babu Chalamalasetty <schalam@microsoft.com> - 5.4.23-16
- Adding BPF config flags

* Thu Jun 04 2020 Chris Co <chrco@microsoft.com> - 5.4.23-15
- Add config support for USB video class devices

* Wed Jun 03 2020 Nicolas Ontiveros <niontive@microsoft.com> - 5.4.23-14
- Add CONFIG_CRYPTO_XTS=y to config.

* Wed Jun 03 2020 Chris Co <chrco@microsoft.com> - 5.4.23-13
- Add patch to support CometLake e1000e ethernet
- Remove drivers-gpu subpackage
- Inline the initramfs trigger and postun source files
- Remove rpi3 dtb and ls1012 dtb subpackages

* Wed May 27 2020 Chris Co <chrco@microsoft.com> - 5.4.23-12
- Update arm64 security configs
- Disable devmem in x86_64 config

* Tue May 26 2020 Daniel Mihai <dmihai@microsoft.com> - 5.4.23-11
- Disabled Reliable Datagram Sockets protocol (CONFIG_RDS).

* Fri May 22 2020 Emre Girgin <mrgirgin@microsoft.com> - 5.4.23-10
- Change /boot directory permissions to 600.

* Thu May 21 2020 Chris Co <chrco@microsoft.com> - 5.4.23-9
- Update x86_64 security configs

* Wed May 20 2020 Suresh Babu Chalamalasetty <schalam@microsoft.com> - 5.4.23-8
- Adding InfiniBand config flags

* Mon May 11 2020 Anand Muthurajan <anandm@microsoft.com> - 5.4.23-7
- Adding PPP config flags

* Tue Apr 28 2020 Emre Girgin <mrgirgin@microsoft.com> - 5.4.23-6
- Renaming Linux-PAM to pam

* Tue Apr 28 2020 Emre Girgin <mrgirgin@microsoft.com> - 5.4.23-5
- Renaming linux to kernel

* Tue Apr 14 2020 Emre Girgin <mrgirgin@microsoft.com> - 5.4.23-4
- Remove linux-aws and linux-esx references.
- Remove kat_build usage.
- Remove ENA module.

* Fri Apr 10 2020 Emre Girgin <mrgirgin@microsoft.com> - 5.4.23-3
- Remove xml-security-c dependency.

* Wed Apr 08 2020 Nicolas Ontiveros <niontive@microsoft.com> - 5.4.23-2
- Remove toybox and only use coreutils for requires.

* Tue Dec 10 2019 Chris Co <chrco@microsoft.com> - 5.4.23-1
- Update to Microsoft Linux Kernel 5.4.23
- Remove patches
- Update ENA module to 2.1.2 to work with Linux 5.4.23
- Remove xr module
- Remove Xen tmem module from dracut module list to fix initramfs creation
- Add patch to fix missing trans_pgd header in aarch64 build

* Fri Oct 11 2019 Henry Beberman <hebeberm@microsoft.com> - 4.19.52-8
- Enable Hyper-V TPM in config

* Tue Sep 03 2019 Mateusz Malisz <mamalisz@microsoft.com> - 4.19.52-7
- Initial CBL-Mariner import from Photon (license: Apache2).

* Thu Jul 25 2019 Keerthana K <keerthanak@vmware.com> - 4.19.52-6
- Fix postun scriplet.

* Thu Jul 11 2019 Keerthana K <keerthanak@vmware.com> - 4.19.52-5
- Enable kernel configs necessary for BPF Compiler Collection (BCC).

* Wed Jul 10 2019 Srivatsa S. Bhat (VMware) <srivatsa@csail.mit.edu> 4.19.52-4
- Deprecate linux-aws-tools in favor of linux-tools.

* Tue Jul 02 2019 Alexey Makhalov <amakhalov@vmware.com> - 4.19.52-3
- Fix 9p vsock 16bit port issue.

* Thu Jun 20 2019 Tapas Kundu <tkundu@vmware.com> - 4.19.52-2
- Enabled CONFIG_I2C_CHARDEV to support lm-sensors

* Mon Jun 17 2019 Srivatsa S. Bhat (VMware) <srivatsa@csail.mit.edu> 4.19.52-1
- Update to version 4.19.52
- Fix CVE-2019-12456, CVE-2019-12379, CVE-2019-12380, CVE-2019-12381,
- CVE-2019-12382, CVE-2019-12378, CVE-2019-12455

* Tue May 28 2019 Srivatsa S. Bhat (VMware) <srivatsa@csail.mit.edu> 4.19.40-3
- Change default I/O scheduler to 'deadline' to fix performance issue.

* Tue May 14 2019 Keerthana K <keerthanak@vmware.com> - 4.19.40-2
- Fix to parse through /boot folder and update symlink (/boot/photon.cfg) if
- mulitple kernels are installed and current linux kernel is removed.

* Tue May 07 2019 Ajay Kaher <akaher@vmware.com> - 4.19.40-1
- Update to version 4.19.40

* Thu Apr 11 2019 Srivatsa S. Bhat (VMware) <srivatsa@csail.mit.edu> 4.19.32-3
- Update config_aarch64 to fix ARM64 build.

* Fri Mar 29 2019 Srivatsa S. Bhat (VMware) <srivatsa@csail.mit.edu> 4.19.32-2
- Fix CVE-2019-10125

* Wed Mar 27 2019 Srivatsa S. Bhat (VMware) <srivatsa@csail.mit.edu> 4.19.32-1
- Update to version 4.19.32

* Thu Mar 14 2019 Srivatsa S. Bhat (VMware) <srivatsa@csail.mit.edu> 4.19.29-1
- Update to version 4.19.29

* Tue Mar 05 2019 Ajay Kaher <akaher@vmware.com> - 4.19.26-1
- Update to version 4.19.26

* Thu Feb 21 2019 Him Kalyan Bordoloi <bordoloih@vmware.com> - 4.19.15-3
- Fix CVE-2019-8912

* Thu Jan 24 2019 Alexey Makhalov <amakhalov@vmware.com> - 4.19.15-2
- Add WiFi (ath10k), sensors (i2c,spi), usb support for NXP LS1012A board.

* Tue Jan 15 2019 Srivatsa S. Bhat (VMware) <srivatsa@csail.mit.edu> 4.19.15-1
- Update to version 4.19.15

* Fri Jan 11 2019 Srinidhi Rao <srinidhir@vmware.com> - 4.19.6-7
- Add Network support for NXP LS1012A board.

* Wed Jan 09 2019 Ankit Jain <ankitja@vmware.com> - 4.19.6-6
- Enable following for x86_64 and aarch64:
-  Enable Kernel Address Space Layout Randomization.
-  Enable CONFIG_SECURITY_NETWORK_XFRM

* Fri Jan 04 2019 Srivatsa S. Bhat (VMware) <srivatsa@csail.mit.edu> 4.19.6-5
- Enable AppArmor by default.

* Wed Jan 02 2019 Alexey Makhalov <amakhalov@vmware.com> - 4.19.6-4
- .config: added Compulab fitlet2 device drivers
- .config_aarch64: added gpio sysfs support
- renamed -sound to -drivers-sound

* Tue Jan 01 2019 Ajay Kaher <akaher@vmware.com> - 4.19.6-3
- .config: Enable CONFIG_PCI_HYPERV driver

* Wed Dec 19 2018 Srinidhi Rao <srinidhir@vmware.com> - 4.19.6-2
- Add NXP LS1012A support.

* Mon Dec 10 2018 Srivatsa S. Bhat (VMware) <srivatsa@csail.mit.edu> 4.19.6-1
- Update to version 4.19.6

* Fri Dec 07 2018 Alexey Makhalov <amakhalov@vmware.com> - 4.19.1-3
- .config: added qmi wwan module

* Mon Nov 12 2018 Ajay Kaher <akaher@vmware.com> - 4.19.1-2
- Fix config_aarch64 for 4.19.1

* Mon Nov 05 2018 Srivatsa S. Bhat (VMware) <srivatsa@csail.mit.edu> 4.19.1-1
- Update to version 4.19.1

* Tue Oct 16 2018 Him Kalyan Bordoloi <bordoloih@vmware.com> - 4.18.9-5
- Change in config to enable drivers for zigbee and GPS

* Fri Oct 12 2018 Ajay Kaher <akaher@vmware.com> - 4.18.9-4
- Enable LAN78xx for aarch64 rpi3

* Fri Oct 5 2018 Ajay Kaher <akaher@vmware.com> - 4.18.9-3
- Fix config_aarch64 for 4.18.9
- Add module.lds for aarch64

* Wed Oct 03 2018 Srivatsa S. Bhat <srivatsa@csail.mit.edu> 4.18.9-2
- Use updated steal time accounting patch.
- .config: Enable CONFIG_CPU_ISOLATION and a few networking options
- that got accidentally dropped in the last update.

* Mon Oct 1 2018 Srivatsa S. Bhat <srivatsa@csail.mit.edu> 4.18.9-1
- Update to version 4.18.9

* Tue Sep 25 2018 Ajay Kaher <akaher@vmware.com> - 4.14.67-2
- Build hang (at make oldconfig) fix in config_aarch64

* Wed Sep 19 2018 Srivatsa S. Bhat <srivatsa@csail.mit.edu> 4.14.67-1
- Update to version 4.14.67

* Tue Sep 18 2018 Srivatsa S. Bhat <srivatsa@csail.mit.edu> 4.14.54-7
- Add rdrand-based RNG driver to enhance kernel entropy.

* Sun Sep 02 2018 Srivatsa S. Bhat <srivatsa@csail.mit.edu> 4.14.54-6
- Add full retpoline support by building with retpoline-enabled gcc.

* Thu Aug 30 2018 Srivatsa S. Bhat <srivatsa@csail.mit.edu> 4.14.54-5
- Apply out-of-tree patches needed for AppArmor.

* Wed Aug 22 2018 Alexey Makhalov <amakhalov@vmware.com> - 4.14.54-4
- Fix overflow kernel panic in rsi driver.
- .config: enable BT stack, enable GPIO sysfs.
- Add Exar USB serial driver.

* Fri Aug 17 2018 Ajay Kaher <akaher@vmware.com> - 4.14.54-3
- Enabled USB PCI in config_aarch64
- Build hang (at make oldconfig) fix in config_aarch64

* Thu Jul 19 2018 Alexey Makhalov <amakhalov@vmware.com> - 4.14.54-2
- .config: usb_serial_pl2303=m,wlan=y,can=m,gpio=y,pinctrl=y,iio=m

* Mon Jul 09 2018 Him Kalyan Bordoloi <bordoloih@vmware.com> - 4.14.54-1
- Update to version 4.14.54

* Fri Jan 26 2018 Alexey Makhalov <amakhalov@vmware.com> - 4.14.8-2
- Added vchiq entry to rpi3 dts
- Added dtb-rpi3 subpackage

* Fri Dec 22 2017 Alexey Makhalov <amakhalov@vmware.com> - 4.14.8-1
- Version update

* Wed Dec 13 2017 Alexey Makhalov <amakhalov@vmware.com> - 4.9.66-4
- KAT build support

* Thu Dec 07 2017 Alexey Makhalov <amakhalov@vmware.com> - 4.9.66-3
- Aarch64 support

* Tue Dec 05 2017 Alexey Makhalov <amakhalov@vmware.com> - 4.9.66-2
- Sign and compress modules after stripping. fips=1 requires signed modules

* Mon Dec 04 2017 Srivatsa S. Bhat <srivatsa@csail.mit.edu> 4.9.66-1
- Version update

* Tue Nov 21 2017 Srivatsa S. Bhat <srivatsa@csail.mit.edu> 4.9.64-1
- Version update

* Mon Nov 06 2017 Srivatsa S. Bhat <srivatsa@csail.mit.edu> 4.9.60-1
- Version update

* Wed Oct 11 2017 Srivatsa S. Bhat <srivatsa@csail.mit.edu> 4.9.53-3
- Add patch "KVM: Don't accept obviously wrong gsi values via
    KVM_IRQFD" to fix CVE-2017-1000252.

* Tue Oct 10 2017 Alexey Makhalov <amakhalov@vmware.com> - 4.9.53-2
- Build hang (at make oldconfig) fix.

* Thu Oct 05 2017 Srivatsa S. Bhat <srivatsa@csail.mit.edu> 4.9.53-1
- Version update

* Mon Oct 02 2017 Srivatsa S. Bhat <srivatsa@csail.mit.edu> 4.9.52-3
- Allow privileged CLONE_NEWUSER from nested user namespaces.

* Mon Oct 02 2017 Srivatsa S. Bhat <srivatsa@csail.mit.edu> 4.9.52-2
- Fix CVE-2017-11472 (ACPICA: Namespace: fix operand cache leak)

* Mon Oct 02 2017 Srivatsa S. Bhat <srivatsa@csail.mit.edu> 4.9.52-1
- Version update

* Mon Sep 18 2017 Alexey Makhalov <amakhalov@vmware.com> - 4.9.47-2
- Requires coreutils or toybox

* Mon Sep 04 2017 Alexey Makhalov <amakhalov@vmware.com> - 4.9.47-1
- Fix CVE-2017-11600

* Tue Aug 22 2017 Anish Swaminathan <anishs@vmware.com> - 4.9.43-2
- Add missing xen block drivers

* Mon Aug 14 2017 Alexey Makhalov <amakhalov@vmware.com> - 4.9.43-1
- Version update
- [feature] new sysctl option unprivileged_userns_clone

* Wed Aug 09 2017 Alexey Makhalov <amakhalov@vmware.com> - 4.9.41-2
- Fix CVE-2017-7542
- [bugfix] Added ccm,gcm,ghash,lzo crypto modules to avoid
    panic on modprobe tcrypt

* Mon Aug 07 2017 Alexey Makhalov <amakhalov@vmware.com> - 4.9.41-1
- Version update

* Fri Aug 04 2017 Bo Gan <ganb@vmware.com> - 4.9.38-6
- Fix initramfs triggers

* Tue Aug 01 2017 Anish Swaminathan <anishs@vmware.com> - 4.9.38-5
- Allow some algorithms in FIPS mode
- Reverts 284a0f6e87b0721e1be8bca419893902d9cf577a and backports
- bcf741cb779283081db47853264cc94854e7ad83 in the kernel tree
- Enable additional NF features

* Fri Jul 21 2017 Anish Swaminathan <anishs@vmware.com> - 4.9.38-4
- Add patches in Hyperv codebase

* Fri Jul 21 2017 Anish Swaminathan <anishs@vmware.com> - 4.9.38-3
- Add missing hyperv drivers

* Thu Jul 20 2017 Alexey Makhalov <amakhalov@vmware.com> - 4.9.38-2
- Disable scheduler beef up patch

* Tue Jul 18 2017 Alexey Makhalov <amakhalov@vmware.com> - 4.9.38-1
- Fix CVE-2017-11176 and CVE-2017-10911

* Mon Jul 03 2017 Xiaolin Li <xiaolinl@vmware.com> - 4.9.34-3
- Add libdnet-devel, kmod-devel and libmspack-devel to BuildRequires

* Thu Jun 29 2017 Divya Thaluru <dthaluru@vmware.com> - 4.9.34-2
- Added obsolete for deprecated linux-dev package

* Wed Jun 28 2017 Alexey Makhalov <amakhalov@vmware.com> - 4.9.34-1
- [feature] 9P FS security support
- [feature] DM Delay target support
- Fix CVE-2017-1000364 ("stack clash") and CVE-2017-9605

* Thu Jun 8 2017 Alexey Makhalov <amakhalov@vmware.com> - 4.9.31-1
- Fix CVE-2017-8890, CVE-2017-9074, CVE-2017-9075, CVE-2017-9076
    CVE-2017-9077 and CVE-2017-9242
- [feature] IPV6 netfilter NAT table support

* Fri May 26 2017 Alexey Makhalov <amakhalov@vmware.com> - 4.9.30-1
- Added ENA driver for AMI
- Fix CVE-2017-7487 and CVE-2017-9059

* Wed May 17 2017 Vinay Kulkarni <kulkarniv@vmware.com> - 4.9.28-2
- Enable IPVLAN module.

* Tue May 16 2017 Alexey Makhalov <amakhalov@vmware.com> - 4.9.28-1
- Version update

* Wed May 10 2017 Alexey Makhalov <amakhalov@vmware.com> - 4.9.27-1
- Version update

* Sun May 7 2017 Alexey Makhalov <amakhalov@vmware.com> - 4.9.26-1
- Version update
- Removed version suffix from config file name

* Thu Apr 27 2017 Bo Gan <ganb@vmware.com> - 4.9.24-2
- Support dynamic initrd generation

* Tue Apr 25 2017 Alexey Makhalov <amakhalov@vmware.com> - 4.9.24-1
- Fix CVE-2017-6874 and CVE-2017-7618.
- Fix audit-devel BuildRequires.
- .config: build nvme and nvme-core in kernel.

* Mon Mar 6 2017 Alexey Makhalov <amakhalov@vmware.com> - 4.9.13-2
- .config: NSX requirements for crypto and netfilter

* Tue Feb 28 2017 Alexey Makhalov <amakhalov@vmware.com> - 4.9.13-1
- Update to linux-4.9.13 to fix CVE-2017-5986 and CVE-2017-6074

* Thu Feb 09 2017 Alexey Makhalov <amakhalov@vmware.com> - 4.9.9-1
- Update to linux-4.9.9 to fix CVE-2016-10153, CVE-2017-5546,
    CVE-2017-5547, CVE-2017-5548 and CVE-2017-5576.
- .config: added CRYPTO_FIPS support.

* Tue Jan 10 2017 Alexey Makhalov <amakhalov@vmware.com> - 4.9.2-1
- Update to linux-4.9.2 to fix CVE-2016-10088
- Move linux-tools.spec to linux.spec as -tools subpackage

* Mon Dec 19 2016 Xiaolin Li <xiaolinl@vmware.com> - 4.9.0-2
- BuildRequires Linux-PAM-devel

* Mon Dec 12 2016 Alexey Makhalov <amakhalov@vmware.com> - 4.9.0-1
- Update to linux-4.9.0
- Add paravirt stolen time accounting feature (from linux-esx),
    but disable it by default (no-vmw-sta cmdline parameter)

* Thu Dec  8 2016 Alexey Makhalov <amakhalov@vmware.com> - 4.4.35-3
- net-packet-fix-race-condition-in-packet_set_ring.patch
    to fix CVE-2016-8655

* Wed Nov 30 2016 Alexey Makhalov <amakhalov@vmware.com> - 4.4.35-2
- Expand `uname -r` with release number
- Check for build-id matching
- Added syscalls tracing support
- Compress modules

* Mon Nov 28 2016 Alexey Makhalov <amakhalov@vmware.com> - 4.4.35-1
- Update to linux-4.4.35
- vfio-pci-fix-integer-overflows-bitmask-check.patch
    to fix CVE-2016-9083

* Tue Nov 22 2016 Alexey Makhalov <amakhalov@vmware.com> - 4.4.31-4
- net-9p-vsock.patch

* Thu Nov 17 2016 Alexey Makhalov <amakhalov@vmware.com> - 4.4.31-3
- tty-prevent-ldisc-drivers-from-re-using-stale-tty-fields.patch
    to fix CVE-2015-8964

* Tue Nov 15 2016 Alexey Makhalov <amakhalov@vmware.com> - 4.4.31-2
- .config: add cgrup_hugetlb support
- .config: add netfilter_xt_{set,target_ct} support
- .config: add netfilter_xt_match_{cgroup,ipvs} support

* Thu Nov 10 2016 Alexey Makhalov <amakhalov@vmware.com> - 4.4.31-1
- Update to linux-4.4.31

* Fri Oct 21 2016 Alexey Makhalov <amakhalov@vmware.com> - 4.4.26-1
- Update to linux-4.4.26

* Wed Oct 19 2016 Alexey Makhalov <amakhalov@vmware.com> - 4.4.20-6
- net-add-recursion-limit-to-GRO.patch
- scsi-arcmsr-buffer-overflow-in-arcmsr_iop_message_xfer.patch

* Tue Oct 18 2016 Alexey Makhalov <amakhalov@vmware.com> - 4.4.20-5
- ipip-properly-mark-ipip-GRO-packets-as-encapsulated.patch
- tunnels-dont-apply-GRO-to-multiple-layers-of-encapsulation.patch

* Mon Oct  3 2016 Alexey Makhalov <amakhalov@vmware.com> - 4.4.20-4
- Package vmlinux with PROGBITS sections in -debuginfo subpackage

* Tue Sep 27 2016 Alexey Makhalov <amakhalov@vmware.com> - 4.4.20-3
- .config: CONFIG_IP_SET_HASH_{IPMARK,MAC}=m

* Tue Sep 20 2016 Alexey Makhalov <amakhalov@vmware.com> - 4.4.20-2
- Add -release number for /boot/* files
- Use initrd.img with version and release number
- Rename -dev subpackage to -devel

* Wed Sep  7 2016 Alexey Makhalov <amakhalov@vmware.com> - 4.4.20-1
- Update to linux-4.4.20
- apparmor-fix-oops-validate-buffer-size-in-apparmor_setprocattr.patch
- keys-fix-asn.1-indefinite-length-object-parsing.patch

* Thu Aug 25 2016 Alexey Makhalov <amakhalov@vmware.com> - 4.4.8-11
- vmxnet3 patches to bumpup a version to 1.4.8.0

* Wed Aug 10 2016 Alexey Makhalov <amakhalov@vmware.com> - 4.4.8-10
- Added VSOCK-Detach-QP-check-should-filter-out-non-matching-QPs.patch
- .config: pmem hotplug + ACPI NFIT support
- .config: enable EXPERT mode, disable UID16 syscalls

* Thu Jul 07 2016 Alexey Makhalov <amakhalov@vmware.com> - 4.4.8-9
- .config: pmem + fs_dax support

* Fri Jun 17 2016 Alexey Makhalov <amakhalov@vmware.com> - 4.4.8-8
- patch: e1000e-prevent-div-by-zero-if-TIMINCA-is-zero.patch
- .config: disable rt group scheduling - not supported by systemd

* Wed Jun 15 2016 Harish Udaiya Kumar <hudaiyakumar@vmware.com> - 4.4.8-7
- fixed the capitalization for - System.map

* Thu May 26 2016 Alexey Makhalov <amakhalov@vmware.com> - 4.4.8-6
- patch: REVERT-sched-fair-Beef-up-wake_wide.patch

* Tue May 24 2016 Priyesh Padmavilasom <ppadmavilasom@vmware.com> - 4.4.8-5
- GA - Bump release of all rpms

* Mon May 23 2016 Harish Udaiya Kumar <hudaiyakumar@vmware.com> - 4.4.8-4
- Fixed generation of debug symbols for kernel modules & vmlinux.

* Mon May 23 2016 Divya Thaluru <dthaluru@vmware.com> - 4.4.8-3
- Added patches to fix CVE-2016-3134, CVE-2016-3135

* Wed May 18 2016 Harish Udaiya Kumar <hudaiyakumar@vmware.com> - 4.4.8-2
- Enabled CONFIG_UPROBES in config as needed by ktap

* Wed May 04 2016 Alexey Makhalov <amakhalov@vmware.com> - 4.4.8-1
- Update to linux-4.4.8
- Added net-Drivers-Vmxnet3-set-... patch

* Tue May 03 2016 Vinay Kulkarni <kulkarniv@vmware.com> - 4.2.0-27
- Compile Intel GigE and VMXNET3 as part of kernel.

* Thu Apr 28 2016 Nick Shi <nshi@vmware.com> - 4.2.0-26
- Compile cramfs.ko to allow mounting cramfs image

* Tue Apr 12 2016 Vinay Kulkarni <kulkarniv@vmware.com> - 4.2.0-25
- Revert network interface renaming disable in kernel.

* Tue Mar 29 2016 Alexey Makhalov <amakhalov@vmware.com> - 4.2.0-24
- Support kmsg dumping to vmware.log on panic
- sunrpc: xs_bind uses ip_local_reserved_ports

* Mon Mar 28 2016 Harish Udaiya Kumar <hudaiyakumar@vmware.com> - 4.2.0-23
- Enabled Regular stack protection in Linux kernel in config

* Thu Mar 17 2016 Harish Udaiya Kumar <hudaiyakumar@vmware.com> - 4.2.0-22
- Restrict the permissions of the /boot/System.map-X file

* Fri Mar 04 2016 Alexey Makhalov <amakhalov@vmware.com> - 4.2.0-21
- Patch: SUNRPC: Do not reuse srcport for TIME_WAIT socket.

* Wed Mar 02 2016 Alexey Makhalov <amakhalov@vmware.com> - 4.2.0-20
- Patch: SUNRPC: Ensure that we wait for connections to complete
    before retrying

* Fri Feb 26 2016 Alexey Makhalov <amakhalov@vmware.com> - 4.2.0-19
- Disable watchdog under VMware hypervisor.

* Thu Feb 25 2016 Alexey Makhalov <amakhalov@vmware.com> - 4.2.0-18
- Added rpcsec_gss_krb5 and nfs_fscache

* Mon Feb 22 2016 Alexey Makhalov <amakhalov@vmware.com> - 4.2.0-17
- Added sysctl param to control weighted_cpuload() behavior

* Thu Feb 18 2016 Divya Thaluru <dthaluru@vmware.com> - 4.2.0-16
- Disabling network renaming

* Sun Feb 14 2016 Alexey Makhalov <amakhalov@vmware.com> - 4.2.0-15
- veth patch: don’t modify ip_summed

* Thu Feb 11 2016 Alexey Makhalov <amakhalov@vmware.com> - 4.2.0-14
- Full tickless -> idle tickless + simple CPU time accounting
- SLUB -> SLAB
- Disable NUMA balancing
- Disable stack protector
- No build_forced no-CBs CPUs
- Disable Expert configuration mode
- Disable most of debug features from 'Kernel hacking'

* Mon Feb 08 2016 Alexey Makhalov <amakhalov@vmware.com> - 4.2.0-13
- Double tcp_mem limits, patch is added.

* Wed Feb 03 2016 Anish Swaminathan <anishs@vmware.com> -  4.2.0-12
- Fixes for CVE-2015-7990/6937 and CVE-2015-8660.

* Tue Jan 26 2016 Anish Swaminathan <anishs@vmware.com> - 4.2.0-11
- Revert CONFIG_HZ=250

* Fri Jan 22 2016 Alexey Makhalov <amakhalov@vmware.com> - 4.2.0-10
- Fix for CVE-2016-0728

* Wed Jan 13 2016 Alexey Makhalov <amakhalov@vmware.com> - 4.2.0-9
- CONFIG_HZ=250

* Tue Jan 12 2016 Mahmoud Bassiouny <mbassiouny@vmware.com> - 4.2.0-8
- Remove rootfstype from the kernel parameter.

* Mon Jan 04 2016 Harish Udaiya Kumar <hudaiyakumar@vmware.com> - 4.2.0-7
- Disabled all the tracing options in kernel config.
- Disabled preempt.
- Disabled sched autogroup.

* Thu Dec 17 2015 Harish Udaiya Kumar <hudaiyakumar@vmware.com> - 4.2.0-6
- Enabled kprobe for systemtap & disabled dynamic function tracing in config

* Fri Dec 11 2015 Harish Udaiya Kumar <hudaiyakumar@vmware.com> - 4.2.0-5
- Added oprofile kernel driver sub-package.

* Fri Nov 13 2015 Mahmoud Bassiouny <mbassiouny@vmware.com> - 4.2.0-4
- Change the linux image directory.

* Wed Nov 11 2015 Harish Udaiya Kumar <hudaiyakumar@vmware.com> - 4.2.0-3
- Added the build essential files in the dev sub-package.

* Mon Nov 09 2015 Vinay Kulkarni <kulkarniv@vmware.com> - 4.2.0-2
- Enable Geneve module support for generic kernel.

* Fri Oct 23 2015 Harish Udaiya Kumar <hudaiyakumar@vmware.com> - 4.2.0-1
- Upgraded the generic linux kernel to version 4.2.0 & and updated timer handling to full tickless mode.

* Tue Sep 22 2015 Harish Udaiya Kumar <hudaiyakumar@vmware.com> - 4.0.9-5
- Added driver support for frame buffer devices and ACPI

* Wed Sep 2 2015 Alexey Makhalov <amakhalov@vmware.com> - 4.0.9-4
- Added mouse ps/2 module.

* Fri Aug 14 2015 Alexey Makhalov <amakhalov@vmware.com> - 4.0.9-3
- Use photon.cfg as a symlink.

* Thu Aug 13 2015 Alexey Makhalov <amakhalov@vmware.com> - 4.0.9-2
- Added environment file(photon.cfg) for grub.

* Wed Aug 12 2015 Sharath George <sharathg@vmware.com> - 4.0.9-1
- Upgrading kernel version.

* Wed Aug 12 2015 Alexey Makhalov <amakhalov@vmware.com> - 3.19.2-5
- Updated OVT to version 10.0.0.
- Rename -gpu-drivers to -drivers-gpu in accordance to directory structure.
- Added -sound package/

* Tue Aug 11 2015 Anish Swaminathan<anishs@vmware.com> - 3.19.2-4
- Removed Requires dependencies.

* Fri Jul 24 2015 Harish Udaiya Kumar <hudaiyakumar@gmail.com> - 3.19.2-3
- Updated the config file to include graphics drivers.

* Mon May 18 2015 Touseef Liaqat <tliaqat@vmware.com> - 3.13.3-2
- Update according to UsrMove.

* Wed Nov 5 2014 Divya Thaluru <dthaluru@vmware.com> - 3.13.3-1
- Initial build. First version<|MERGE_RESOLUTION|>--- conflicted
+++ resolved
@@ -264,12 +264,9 @@
 Patch1218:      CVE-2022-0382.nopatch
 Patch1219:      CVE-2022-0617.nopatch
 Patch1220:      CVE-2022-0847.nopatch
-<<<<<<< HEAD
-=======
 Patch1221:      CVE-2021-3656.nopatch
 Patch1222:      CVE-2021-3609.nopatch
 Patch1223:      CVE-2021-3744.nopatch
->>>>>>> 71b84c70
 BuildRequires:  audit-devel
 BuildRequires:  bash
 BuildRequires:  bc
@@ -630,12 +627,8 @@
   CVE-2022-25258, CVE-2022-25375, CVE-2022-0264, CVE-2021-45402,
   CVE-2021-3752, CVE-2021-20322, CVE-2021-4090, CVE-2021-4093,
   CVE-2022-25265, CVE-2021-20320, CVE-2021-20321, CVE-2022-0382,
-<<<<<<< HEAD
-  CVE-2022-0617, CVE-2022-0847
-=======
   CVE-2022-0617, CVE-2022-0847, CVE-2021-3656, CVE-2021-3609,
   CVE-2021-3744
->>>>>>> 71b84c70
 
 * Fri Feb 11 2022 Vince Perri <viperri@microsoft.com> - 5.10.93.1-4
 - Add compressed firmware support
