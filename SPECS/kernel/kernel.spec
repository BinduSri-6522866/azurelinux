--- conflicted
+++ resolved
@@ -3,12 +3,8 @@
 %define uname_r %{version}-%{release}
 Summary:        Linux Kernel
 Name:           kernel
-<<<<<<< HEAD
-Version:        5.10.21.1
-=======
 Version:        5.10.28.1
->>>>>>> 0321aecb
-Release:        4%{?dist}
+Release:        5%{?dist}
 License:        GPLv2
 Vendor:         Microsoft Corporation
 Distribution:   Mariner
@@ -500,10 +496,9 @@
 %endif
 
 %changelog
-<<<<<<< HEAD
-* Mon Apr 26 2021 Thomas Crain <thcrain@microsoft.com> - 5.10.21.1-4
+* Mon Apr 26 2021 Thomas Crain <thcrain@microsoft.com> - 5.10.28.1-5
 - Replace incorrect %%{_lib} usage with %%{_libdir}
-=======
+
 * Thu Apr 22 2021 Chris Co <chrco@microsoft.com> - 5.10.28.1-4
 - Disable CONFIG_EFI_DISABLE_PCI_DMA. It can cause boot issues on some hardware.
 
@@ -524,7 +519,6 @@
 
 * Fri Mar 26 2021 Daniel Mihai <dmihai@microsoft.com> - 5.10.21.1-4
 - Enable CONFIG_CRYPTO_DRBG_HASH, CONFIG_CRYPTO_DRBG_CTR
->>>>>>> 0321aecb
 
 * Thu Mar 18 2021 Chris Co <chrco@microsoft.com> - 5.10.21.1-3
 - Address CVE-2021-27365, CVE-2021-27364, CVE-2021-27363
