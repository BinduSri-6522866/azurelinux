--- conflicted
+++ resolved
@@ -26,11 +26,7 @@
 # Define macros for further referenced sources
 Name:           cri-o
 Version:        1.22.3
-<<<<<<< HEAD
-Release:        11%{?dist}
-=======
 Release:        12%{?dist}
->>>>>>> 52b0311f
 License:        ASL 2.0
 Vendor:         Microsoft Corporation
 Distribution:   Mariner
@@ -78,10 +74,7 @@
 Patch19:        CVE-2023-0778.patch
 Patch20:        CVE-2023-6476.patch
 Patch21:        CVE-2024-44337.patch
-<<<<<<< HEAD
-=======
 Patch22:        CVE-2025-27144.patch
->>>>>>> 52b0311f
 BuildRequires:  btrfs-progs-devel
 BuildRequires:  device-mapper-devel
 BuildRequires:  fdupes
@@ -234,12 +227,9 @@
 %{_fillupdir}/sysconfig.kubelet
 
 %changelog
-<<<<<<< HEAD
-=======
 * Fri Mar 21 2025 Dallas Delaney <dadelan@microsoft.com> - 1.22.3-12
 - Add patch for CVE-2025-27144
 
->>>>>>> 52b0311f
 * Fri Mar 21 2025 Archana Choudhary <archana1@microsoft.com> - 1.22.3-11
 - Add patch for CVE-2024-44337
 
