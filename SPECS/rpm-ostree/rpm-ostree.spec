--- conflicted
+++ resolved
@@ -1,26 +1,17 @@
 Summary:        Commit RPMs to an OSTree repository
 Name:           rpm-ostree
 Version:        2019.3
-Release:        7%{?dist}
+Release:        8%{?dist}
 License:        LGPLv2+
 Vendor:         Microsoft Corporation
 Distribution:   Mariner
 URL:            https://github.com/projectatomic/rpm-ostree
-<<<<<<< HEAD
-Source0:        https://github.com/projectatomic/rpm-ostree/releases/download/v%{version}/rpm-ostree-%{version}.tar.xz
+Source0:        %{url}/releases/download/v%{version}/%{name}-%{version}.tar.xz
 Source1:        libglnx-470af87.tar.gz
 Source2:        libdnf-d8e481b.tar.gz
 Patch0:         rpm-ostree-libdnf-build.patch
 Patch1:         rpm-ostree-disable-selinux.patch
-=======
-Source0:        %{url}/releases/download/v%{version}/%{name}-%{version}.tar.xz
-Source1:        libglnx-470af87.tar.gz
-Source2:        libdnf-d8e481b.tar.gz
 
-Patch0:         rpm-ostree-libdnf-build.patch
-Patch1:         rpm-ostree-disable-selinux.patch
-
->>>>>>> 2f96fa40
 BuildRequires:  attr-devel
 BuildRequires:  autoconf
 BuildRequires:  autogen
@@ -63,14 +54,11 @@
 BuildRequires:  sqlite-devel
 BuildRequires:  systemd-devel
 BuildRequires:  which
-<<<<<<< HEAD
-=======
 
 %if %{with_check}
 BuildRequires:  python3-pygobject
 %endif
 
->>>>>>> 2f96fa40
 Requires:       bubblewrap
 Requires:       json-c
 Requires:       json-glib
@@ -173,28 +161,10 @@
 %{_datadir}/gir-1.0/*-1.0.gir
 
 %changelog
-<<<<<<< HEAD
-* Wed Nov 04 2020 Ruying Chen <v-ruyche@microsoft.com> - 2019.3-7
-- Systemd supports merged /usr. Update unit file directory macro.
+* Fri Apr 02 2021 Thomas Crain <thcrain@microsoft.com> - 2019.3-8
+- Merge the following releases from dev to 1.0 spec
+- v-ruyche@microsoft.com, 2019.3-7: Systemd supports merged /usr. Update unit file directory macro.
 
-* Sat May 09 00:20:55 PST 2020 Nick Samson <nisamson@microsoft.com> - 2019.3-6
-- Added %%license line automatically
-
-*   Tue May 05 2020 Emre Girgin <mrgirgin@microsoft.com> 2019.3-5
--   Renaming docbook-xsl to docbook-style-xsl
-
-*   Mon May 04 2020 Emre Girgin <mrgirgin@microsoft.com> 2019.3-4
--   Replace BuildArch with ExclusiveArch
-
-*   Wed Sep 25 2019 Saravanan Somasundaram <sarsoma@microsoft.com> 2019.3-3
--   Initial CBL-Mariner import from Photon (license: Apache2).
-
-*   Fri Sep 20 2019 Ankit Jain <ankitja@vmware.com> 2019.3-2
--   Added script to create repo data to act as ostree-server
-
-*   Tue May 14 2019 Ankit Jain <ankitja@vmware.com> 2019.3-1
--   Initial version of rpm-ostree
-=======
 * Tue Dec 08 2020 Pawel Wingrodzki <pawelwi@microsoft.com> - 2019.3-7
 - Fixing 'lib-introspection' test.
 - Skipping 'ucontainer' test.
@@ -217,5 +187,4 @@
 - Added script to create repo data to act as ostree-server
 
 * Tue May 14 2019 Ankit Jain <ankitja@vmware.com> - 2019.3-1
-- Initial version of rpm-ostree
->>>>>>> 2f96fa40
+- Initial version of rpm-ostree