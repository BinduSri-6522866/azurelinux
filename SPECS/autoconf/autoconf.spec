<<<<<<< HEAD
Summary:	The package automatically configure source code
Name:		autoconf
Version:	2.69
Release:    10%{?dist}
License:	GPLv2
URL:		http://www.gnu.org/software/autoconf
Group:		System Environment/Base
=======
Summary:        The package automatically configure source code
Name:           autoconf
Version:        2.69
Release:        10%{?dist}
License:        GPLv2
URL:            http://www.gnu.org/software/autoconf
Group:          System Environment/Base
>>>>>>> 2f96fa40
Vendor:         Microsoft Corporation
Distribution:   Mariner
Source0:        http://ftp.gnu.org/gnu/autoconf/%{name}-%{version}.tar.xz
Patch0:         autoconf-make-check.patch

<<<<<<< HEAD
BuildRequires:  perl
BuildRequires:  m4
Requires:       m4
Requires:       perl-libs
=======
Requires:       perl
BuildRequires:  m4
Requires:       m4
>>>>>>> 2f96fa40
BuildArch:      noarch

%description
The package contains programs for producing shell scripts that can
automatically configure source code.

%prep
%setup -q
%patch0 -p1

%build
%configure \
    --disable-silent-rules
make %{?_smp_mflags}

%install
make DESTDIR=%{buildroot} install
rm -rf %{buildroot}%{_infodir}

%check
# Skip test 38 due to expected regex issue using perl 5.30 and autoconf
make -k check %{?_smp_mflags} TESTSUITEFLAGS="1-37 39-500"

%files
%defattr(-,root,root)
%license COPYING
%{_bindir}/*
%{_mandir}/*/*
%{_datarootdir}/autoconf/*
<<<<<<< HEAD
%changelog
*   Mon Oct 12 2020 Joe Schmitt <joschmit@microsoft.com> 2.69-10
-   Use new perl package names.
*   Sat May 09 00:21:00 PST 2020 Nick Samson <nisamson@microsoft.com> 2.69-9
=======

%changelog
*   Tue Nov 10 2020 Andrew Phelps <anphel@microsoft.com> 2.69-10
-   Fix check tests
*   Sat May 09 2020 Nick Samson <nisamson@microsoft.com> 2.69-9
>>>>>>> 2f96fa40
-   Added %%license line automatically
*   Tue Sep 03 2019 Mateusz Malisz <mamalisz@microsoft.com> 2.69-8
-   Initial CBL-Mariner import from Photon (license: Apache2).
*   Wed Oct 17 2018 Dweep Advani <dadvani@vmware.com> 2.69-7
-   Build section is changed to used %configure
*   Tue Apr 25 2017 Priyesh Padmavilasom <ppadmavilasom@vmware.com> 2.69-6
-   Fix arch
*   Tue Dec 6 2016 Dheeraj Shetty <dheerajs@vmware.com> 2.69-5
-   Fixed Bug 1718089 make check failure
*   Tue May 24 2016 Priyesh Padmavilasom <ppadmavilasom@vmware.com> 2.69-4
-   GA - Bump release of all rpms
*   Fri Jun 5 2015 Divya Thaluru <dthaluru@vmware.com> 2.69-3
-   Adding m4 package to build and run time required package
*   Wed Jun 3 2015 Divya Thaluru <dthaluru@vmware.com> 2.69-2
-   Adding perl packages to required packages
*   Wed Nov 5 2014 Divya Thaluru <dthaluru@vmware.com> 2.69-1
-   Initial build. First version<|MERGE_RESOLUTION|>--- conflicted
+++ resolved
@@ -1,35 +1,19 @@
-<<<<<<< HEAD
-Summary:	The package automatically configure source code
-Name:		autoconf
-Version:	2.69
-Release:    10%{?dist}
-License:	GPLv2
-URL:		http://www.gnu.org/software/autoconf
-Group:		System Environment/Base
-=======
-Summary:        The package automatically configure source code
-Name:           autoconf
-Version:        2.69
-Release:        10%{?dist}
-License:        GPLv2
-URL:            http://www.gnu.org/software/autoconf
-Group:          System Environment/Base
->>>>>>> 2f96fa40
+Summary:	    The package automatically configure source code
+Name:		    autoconf
+Version:	    2.69
+Release:        11%{?dist}
+License:	    GPLv2
+URL:		    http://www.gnu.org/software/autoconf
+Group:		    System Environment/Base
 Vendor:         Microsoft Corporation
 Distribution:   Mariner
 Source0:        http://ftp.gnu.org/gnu/autoconf/%{name}-%{version}.tar.xz
 Patch0:         autoconf-make-check.patch
 
-<<<<<<< HEAD
 BuildRequires:  perl
 BuildRequires:  m4
 Requires:       m4
 Requires:       perl-libs
-=======
-Requires:       perl
-BuildRequires:  m4
-Requires:       m4
->>>>>>> 2f96fa40
 BuildArch:      noarch
 
 %description
@@ -59,18 +43,15 @@
 %{_bindir}/*
 %{_mandir}/*/*
 %{_datarootdir}/autoconf/*
-<<<<<<< HEAD
+
 %changelog
+* Fri Mar 26 2021 Thomas Crain <thcrain@microsoft.com> - 2.69-11
+- Merge the following releases from 1.0 to dev branch
+- anphel@microsoft.com, 2.69-10: Fix check tests
+
 *   Mon Oct 12 2020 Joe Schmitt <joschmit@microsoft.com> 2.69-10
 -   Use new perl package names.
 *   Sat May 09 00:21:00 PST 2020 Nick Samson <nisamson@microsoft.com> 2.69-9
-=======
-
-%changelog
-*   Tue Nov 10 2020 Andrew Phelps <anphel@microsoft.com> 2.69-10
--   Fix check tests
-*   Sat May 09 2020 Nick Samson <nisamson@microsoft.com> 2.69-9
->>>>>>> 2f96fa40
 -   Added %%license line automatically
 *   Tue Sep 03 2019 Mateusz Malisz <mamalisz@microsoft.com> 2.69-8
 -   Initial CBL-Mariner import from Photon (license: Apache2).
