%global last-known-kernel 6.6.82.1-1

%if 0%{azl}
%global target_kernel_version_full %(/bin/rpm -q --queryformat '%{VERSION}-%{RELEASE}' kernel-headers)
%else
%global target_kernel_version_full f.a.k.e
%endif

%global KVERSION %{target_kernel_version_full}
%global K_SRC /lib/modules/%{target_kernel_version_full}/build

# KMP is disabled by default
%{!?KMP: %global KMP 0}

# take cpu arch from uname -m
%global _cpu_arch %(uname -m)
%global docdir /etc/mft
%global mlxfwreset_ko_path %{docdir}/mlxfwreset/


# take kernel version or default to uname -r
# %{!?KVERSION: %global KVERSION %(uname -r)}
%{!?KVERSION: %global KVERSION %{target_kernel_version_full}}
%global kernel_version %{KVERSION}
%global krelver %(echo -n %{KVERSION} | sed -e 's/-/_/g')
# take path to kernel sources if provided, otherwise look in default location (for non KMP rpms).
%{!?K_SRC: %global K_SRC /lib/modules/%{KVERSION}/build}

%{!?version: %global version 4.30.0}
%{!?_release: %global _release 1}
%global _kmp_rel %{_release}%{?_kmp_build_num}%{?_dist}

Name:		 mft_kernel
Summary:	 %{name} Kernel Module for the %{KVERSION} kernel
Version:	 4.30.0
<<<<<<< HEAD
Release:	 11%{?dist}
=======
Release:	 13%{?dist}
>>>>>>> edf199ab
License:	 Dual BSD/GPLv2
Group:		 System Environment/Kernel
BuildRoot:	 /var/tmp/%{name}-%{version}-build
Source0:         https://linux.mellanox.com/public/repo/mlnx_ofed/24.10-0.7.0.0/SRPMS/kernel-mft-4.30.0.tgz#/kernel-mft-%{version}.tgz
Vendor:          Microsoft Corporation
Distribution:    Azure Linux
ExclusiveArch:   x86_64

BuildRequires:  gcc
BuildRequires:  make
BuildRequires:  kernel-devel = %{target_kernel_version_full}
BuildRequires:  kernel-headers = %{target_kernel_version_full}
BuildRequires:  binutils
BuildRequires:  systemd
BuildRequires:  kmod

Requires:       kernel = %{target_kernel_version_full}
Requires:       kmod

# Azure Linux attempts to match the spec file name and the "Name" tag.
# Upstream's mft_kernel spec set rpm name as kernel-mft. To comply, we
# set "Name" as mft_kernel but add a "Provides" for kernel-mft.
Provides:       kernel-mft = %{version}-%{release}

%description
mft kernel module(s)

%global debug_package %{nil}

%global IS_RHEL_VENDOR "%{_vendor}" == "redhat" || "%{_vendor}" == "bclinux" || "%{_vendor}" == "openEuler"

# build KMP rpms?
%if "%{KMP}" == "1"
%global kernel_release() $(make -C %{1} M=$PWD kernelrelease | grep -v make | tail -1)
BuildRequires: %kernel_module_package_buildreqs
# prep file list for kmp rpm
%(cat > %{_builddir}/kmp.files << EOF
%defattr(644,root,root,755)
/lib/modules/%2-%1
%if %{IS_RHEL_VENDOR}
%config(noreplace) %{_sysconfdir}/depmod.d/kernel-mft-*.conf
%endif
EOF)
%{kernel_module_package -f %{_builddir}/kmp.files -r %{_kmp_rel} }
%else
%global kernel_source() %{K_SRC}
%global kernel_release() %{KVERSION}
%global flavors_to_build default
%endif

%description
This package provides a %{name} kernel module for kernel.

%if "%{KMP}" == "1"
%package utils
Summary: KO utils for MFT
Group: System Environment/Kernel
Vendor: Microsoft Corporation
%description utils
mft utils kernel module(s)
%endif
#
# setup module sign scripts if paths to the keys are given
#
%global WITH_MOD_SIGN %(if ( test -f "$MODULE_SIGN_PRIV_KEY" && test -f "$MODULE_SIGN_PUB_KEY" ); \
	then \
		echo -n '1'; \
	else \
		echo -n '0'; fi)

%if "%{WITH_MOD_SIGN}" == "1"
# call module sign script
%global __modsign_install_post \
    $RPM_BUILD_DIR/kernel-mft-%{version}/source/tools/sign-modules $RPM_BUILD_ROOT/lib/modules/ %{kernel_source default} || exit 1 \
%{nil}

# Disgusting hack alert! We need to ensure we sign modules *after* all
# invocations of strip occur, which is in __debug_install_post if
# find-debuginfo.sh runs, and __os_install_post if not.
#
%global __spec_install_post \
  %{?__debug_package:%{__debug_install_post}} \
  %{__arch_install_post} \
  %{__os_install_post} \
  %{__modsign_install_post} \
%{nil}

%endif # end of setup module sign scripts

%if %{IS_RHEL_VENDOR}
%global __find_requires %{nil}
%endif

# set modules dir
%if %{IS_RHEL_VENDOR}
%if 0%{?fedora}
%global install_mod_dir updates
%else
%global install_mod_dir extra/%{name}
%endif
%endif

%if "%{_vendor}" == "suse"
%global install_mod_dir updates
%endif

%{!?install_mod_dir: %global install_mod_dir updates}

%prep
%setup -n kernel-mft-%{version}
set -- *
mkdir source
mv "$@" source/
mkdir obj

%build
rm -rf $RPM_BUILD_ROOT
export EXTRA_CFLAGS='-DVERSION=\"%version\"'
for flavor in %{flavors_to_build}; do
	rm -rf obj/$flavor
	cp -a source obj/$flavor
	cd $PWD/obj/$flavor
	export KSRC=%{kernel_source $flavor}
	export KVERSION=%{kernel_release $KSRC}
	make KPVER=$KVERSION
	cd -
done

%install
export INSTALL_MOD_PATH=$RPM_BUILD_ROOT
export INSTALL_MOD_DIR=%{install_mod_dir}
mkdir -p %{install_mod_dir}
for flavor in %{flavors_to_build}; do
	export KSRC=%{kernel_source $flavor}
	export KVERSION=%{kernel_release $KSRC}
	install -d $INSTALL_MOD_PATH/lib/modules/$KVERSION/%{install_mod_dir}
	cp $PWD/obj/$flavor/mst_backward_compatibility/mst_pci/mst_pci.ko $INSTALL_MOD_PATH/lib/modules/$KVERSION/%{install_mod_dir}
	cp $PWD/obj/$flavor/mst_backward_compatibility/mst_pciconf/mst_pciconf.ko $INSTALL_MOD_PATH/lib/modules/$KVERSION/%{install_mod_dir}
    %if "%{_cpu_arch}" == "ppc64" || "%{_cpu_arch}" == "ppc64le"
        install -d $INSTALL_MOD_PATH/%{mlxfwreset_ko_path}/$KVERSION
        install $PWD/obj/$flavor/mst_backward_compatibility/mst_ppc/mst_ppc_pci_reset.ko $INSTALL_MOD_PATH/%{mlxfwreset_ko_path}/$KVERSION/
    %endif
    %if "%{_cpu_arch}" == "aarch64"
        cp $PWD/obj/$flavor/misc_drivers/bf3_livefish/bf3_livefish.ko $INSTALL_MOD_PATH/lib/modules/$KVERSION/%{install_mod_dir}
    %endif
done

%if %{IS_RHEL_VENDOR}
# Set the module(s) to be executable, so that they will be stripped when packaged.
find %{buildroot} -type f -name \*.ko -exec %{__chmod} u+x \{\} \;

%if ! 0%{?fedora}
%{__install} -d %{buildroot}%{_sysconfdir}/depmod.d/
for module in `find %{buildroot}/ -name '*.ko*' | grep -v "%{mlxfwreset_ko_path}" | sort`
do
ko_name=${module##*/}
mod_name=${ko_name/.ko*/}
mod_path=${module/*%{name}}
mod_path=${mod_path/\/${ko_name}}
echo "override ${mod_name} * weak-updates/%{name}${mod_path}" >> %{buildroot}%{_sysconfdir}/depmod.d/%{name}-${mod_name}.conf
echo "override ${mod_name} * extra/%{name}${mod_path}" >> %{buildroot}%{_sysconfdir}/depmod.d/%{name}-${mod_name}.conf
done
%endif
%else
find %{buildroot} -type f -name \*.ko -exec %{__strip} -p --strip-debug --discard-locals -R .comment -R .note \{\} \;
%endif

%post
/sbin/depmod %{KVERSION}

%postun
/sbin/depmod %{KVERSION}

%if "%{KMP}" != "1"
%files
%defattr(-,root,root,-)
%license source/COPYING
/lib/modules/%{KVERSION}/%{install_mod_dir}/
%if %{IS_RHEL_VENDOR}
%if ! 0%{?fedora}
%config(noreplace) %{_sysconfdir}/depmod.d/kernel-mft-*.conf
%endif
%endif
%endif
%if "%{_cpu_arch}" == "ppc64" || "%{_cpu_arch}" == "ppc64le"
%if "%{KMP}" == "1"
%files utils
%defattr(-,root,root,-)
%license source/COPYING
%endif
%{docdir}
%endif

%changelog
<<<<<<< HEAD
=======
* Fri Mar 14 2025 CBL-Mariner Servicing Account <cblmargh@microsoft.com> - 4.30.0-13
- Bump release to rebuild for new kernel release

* Tue Mar 11 2025 CBL-Mariner Servicing Account <cblmargh@microsoft.com> - 4.30.0-12
- Bump release to rebuild for new kernel release

>>>>>>> edf199ab
* Mon Mar 10 2025 Chris Co <chrco@microsoft.com> - 4.30.0-11
- Bump release to rebuild for new kernel release

* Wed Mar 05 2025 Rachel Menge <rachelmenge@microsoft.com> - 4.30.0-10
- Bump release to rebuild for new kernel release

* Tue Mar 04 2025 Rachel Menge <rachelmenge@microsoft.com> - 4.30.0-9
- Bump release to rebuild for new kernel release

* Wed Feb 19 2025 Chris Co <chrco@microsoft.com> - 4.30.0-8
- Bump release to rebuild for new kernel release

* Tue Feb 11 2025 Rachel Menge <rachelmenge@microsoft.com> - 4.30.0-7
- Bump release to rebuild for new kernel release

* Wed Feb 05 2025 Tobias Brick <tobiasb@microsoft.com> - 4.30.0-6
- Bump release to rebuild for new kernel release

* Tue Feb 04 2025 Alberto David Perez Guevara <aperezguevar@microsoft.com> - 4.30.0-5
- Bump release to rebuild for new kernel release

* Fri Jan 31 2025 Alberto David Perez Guevara <aperezguevar@microsoft.com> - 4.30.0-4
- Bump release to rebuild for new kernel release

* Fri Jan 31 2025 Alberto David Perez Guevara <aperezguevar@microsoft.com> - 4.30.0-3
- Bump release to match kernel

* Thu Jan 30 2025 Rachel Menge <rachelmenge@microsoft.com> - 4.30.0-2
- Bump release to match kernel

* Tue Dec  17 2024 Binu Jose Philip <bphilip@microsoft.com> - 4.30.0-1
- Initial Azure Linux import from NVIDIA (license: GPLv2)
- License verified<|MERGE_RESOLUTION|>--- conflicted
+++ resolved
@@ -33,11 +33,7 @@
 Name:		 mft_kernel
 Summary:	 %{name} Kernel Module for the %{KVERSION} kernel
 Version:	 4.30.0
-<<<<<<< HEAD
-Release:	 11%{?dist}
-=======
 Release:	 13%{?dist}
->>>>>>> edf199ab
 License:	 Dual BSD/GPLv2
 Group:		 System Environment/Kernel
 BuildRoot:	 /var/tmp/%{name}-%{version}-build
@@ -232,15 +228,12 @@
 %endif
 
 %changelog
-<<<<<<< HEAD
-=======
 * Fri Mar 14 2025 CBL-Mariner Servicing Account <cblmargh@microsoft.com> - 4.30.0-13
 - Bump release to rebuild for new kernel release
 
 * Tue Mar 11 2025 CBL-Mariner Servicing Account <cblmargh@microsoft.com> - 4.30.0-12
 - Bump release to rebuild for new kernel release
 
->>>>>>> edf199ab
 * Mon Mar 10 2025 Chris Co <chrco@microsoft.com> - 4.30.0-11
 - Bump release to rebuild for new kernel release
 
