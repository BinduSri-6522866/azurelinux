--- conflicted
+++ resolved
@@ -145,10 +145,7 @@
 * Tue Sep 10 2024 Minghe Ren <mingheren@microsoft.com> - 24.3-1
 - Upgrade cloud-init to 24.3 to add azure proxy agent support
 - Remove unnecessary Binaries-location.patch
-<<<<<<< HEAD
-=======
 - Update Add-Network-Interface-Renaming-Support-for-CAPM3-Met.patch for newer version
->>>>>>> 445c4015
 
 * Tue Jul 16 2024 Minghe Ren <mingheren@microsoft.com> - 24.2-2
 - Add patch to point default cloud-init binaries location
