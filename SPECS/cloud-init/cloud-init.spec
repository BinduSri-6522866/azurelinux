%define upstream_version_group 23.3.3
%define package_version %(echo %{upstream_version_group} | cut -d. -f1-2)

Summary:        Cloud instance init scripts
Name:           cloud-init
Epoch:          1
Version:        %{package_version}
<<<<<<< HEAD
Release:        3%{?dist}
=======
Release:        5%{?dist}
>>>>>>> a8d7f4b9
License:        GPLv3
Vendor:         Microsoft Corporation
Distribution:   Mariner
Group:          System Environment/Base
URL:            https://launchpad.net/cloud-init
Source0:        https://launchpad.net/cloud-init/trunk/%{upstream_version_group}/+download/%{name}-%{version}.tar.gz
Source1:        10-azure-kvp.cfg
Patch0:         overrideDatasourceDetection.patch
Patch1:         exec_cmd_error_handling.patch
Patch2:         Add-Network-Interface-Renaming-Support-for-CAPM3-Met.patch
<<<<<<< HEAD
=======
Patch3:         0001-feat-azure-Add-ProvisionGuestProxyAgent-OVF-setting.patch
Patch4:         0002-feat-azure-parse-ProvisionGuestProxyAgent-as-bool-51.patch
Patch5:         0003-feat-azure-add-support-for-azure-proxy-agent.patch
Patch6:         0001-add-PPS-support-for-azure-proxy-agent.patch
>>>>>>> a8d7f4b9
%define cl_services cloud-config.service cloud-config.target cloud-final.service cloud-init.service cloud-init.target cloud-init-local.service
BuildRequires:  automake
BuildRequires:  dbus
BuildRequires:  iproute
BuildRequires:  mariner-release
BuildRequires:  python3
BuildRequires:  python3-PyYAML
BuildRequires:  python3-certifi
BuildRequires:  python3-chardet
BuildRequires:  python3-configobj
BuildRequires:  python3-idna
BuildRequires:  python3-ipaddr
BuildRequires:  python3-jinja2
BuildRequires:  python3-jsonschema
BuildRequires:  python3-libs
BuildRequires:  python3-netifaces
BuildRequires:  python3-requests
BuildRequires:  python3-setuptools
BuildRequires:  python3-six
BuildRequires:  python3-xml
BuildRequires:  systemd
BuildRequires:  systemd-devel
Requires:       dhcp-client
Requires:       e2fsprogs
Requires:       iproute
Requires:       net-tools
Requires:       python3
Requires:       python3-PyYAML
Requires:       python3-configobj
Requires:       python3-jinja2
Requires:       python3-jsonpatch
Requires:       python3-jsonschema
Requires:       python3-libs
Requires:       python3-markupsafe
Requires:       python3-netifaces
Requires:       python3-oauthlib
Requires:       python3-prettytable
Requires:       python3-requests
Requires:       python3-setuptools
Requires:       python3-six
Requires:       python3-xml
Requires:       systemd
BuildArch:      noarch
%if %{with_check}
BuildRequires:  python3-configobj
BuildRequires:  python3-jsonpatch
BuildRequires:  python3-pip
BuildRequires:  python3-pytest
BuildRequires:  shadow-utils
%endif

%description
Cloud-init is a set of init scripts for cloud instances.  Cloud instances
need special scripts to run during initialization to retrieve and install
ssh keys and to let the user run various scripts.

%package azure-kvp
Summary:        Cloud-init configuration for Hyper-V telemetry
Requires:       %{name} = %{epoch}:%{version}-%{release}

%description    azure-kvp
Cloud-init configuration for Hyper-V telemetry

%prep
%autosetup -p1 -n %{name}-%{version}

%build
python3 setup.py build

%install
%{py3_install "--init-system=systemd"}

python3 tools/render-cloudcfg --variant mariner > %{buildroot}/%{_sysconfdir}/cloud/cloud.cfg
sed -i "s,@@PACKAGED_VERSION@@,%{version}-%{release}," %{buildroot}/%{python3_sitelib}/cloudinit/version.py

%if "%{_arch}" == "aarch64"
# OpenStack DS in aarch64 adds a boot time of ~10 seconds by searching
# for DS from a remote location, let's remove it.
sed -i -e "0,/'OpenStack', / s/'OpenStack', //" %{buildroot}/%{_sysconfdir}/cloud/cloud.cfg
%endif

mkdir -p %{buildroot}%{_sharedstatedir}/cloud
mkdir -p %{buildroot}/%{_sysconfdir}/cloud/cloud.cfg.d

install -m 644 %{SOURCE1} %{buildroot}/%{_sysconfdir}/cloud/cloud.cfg.d/

%check
touch vd ud

mkdir -p %{_datadir}/ca-certificates/
crt_file='%{_datadir}/ca-certificates/cloud-init-ca-certs.crt'
echo -e 'CERT1\nLINE2\nLINE3\nCERT2\nLINE2\nLINE3' > "${crt_file}"

conf_file='%{_sysconfdir}/ca-certificates.conf'
echo -e 'line1\nline2\nline3\ncloud-init-ca-certs.crt\n' > "${conf_file}"

%define test_pkgs pytest-metadata unittest2 mock attrs iniconfig netifaces pyserial

pip3 install --upgrade %{test_pkgs}
pip3 install -r test-requirements.txt

make check %{?_smp_mflags}

%post
%systemd_post %{cl_services}

%preun
%systemd_preun %{cl_services}

%postun
%systemd_postun %{cl_services}

%files
%{_bindir}/*
%license LICENSE
%{python3_sitelib}/*
%{_docdir}/cloud-init/*
%{_libdir}/cloud-init/*
%dir %{_sharedstatedir}/cloud
%dir %{_sysconfdir}/cloud/templates
%doc %{_sysconfdir}/cloud/cloud.cfg.d/README
%doc %{_sysconfdir}/cloud/clean.d/README
%config(noreplace) %{_sysconfdir}/cloud/templates/*
%config(noreplace) %{_sysconfdir}/cloud/cloud.cfg
%config(noreplace) %{_sysconfdir}/cloud/cloud.cfg.d/05_logging.cfg
%config(noreplace) %{_sysconfdir}/systemd/system/sshd-keygen@.service.d/disable-sshd-keygen-if-cloud-init-active.conf
%{_unitdir}/*
%{_systemdgeneratordir}/cloud-init-generator
/usr/lib/udev/rules.d/66-azure-ephemeral.rules
%{_datadir}/bash-completion/completions/cloud-init

%files azure-kvp
%config(noreplace) %{_sysconfdir}/cloud/cloud.cfg.d/10-azure-kvp.cfg

%changelog
<<<<<<< HEAD
* Wed May 8 2024 Sharath Srikanth Chellappa <sharathsr@microsoft.com> - 1:23.3-3
=======
* Fri Sep 13 2024 Minghe Ren <mingheren@microsoft.com> - 1:23.3-5
- Add patche to have PPS support for azure-proxy-agent.

* Wed Sep 04 2024 Minghe Ren <mingheren@microsoft.com> - 1:23.3-4
- Add patches to support azure-proxy-agent.

* Wed May 08 2024 Sharath Srikanth Chellappa <sharathsr@microsoft.com> - 1:23.3-3
>>>>>>> a8d7f4b9
- Add patch to add network interface renaming support for CAPM3 Met.

* Wed Apr 03 2024 Rachel Menge <rachelmenge@microsoft.com> - 1:23.3-2
- Downgrade to 23.3 with release 2 to avoid collision with 23.3 in PMC
- Add back overrideDatasourceDetection.patch
- Remove ci-Pin-pytest-8.0.0.patch as pytest is pinned to pytest<=7.3.1
- Remove Retain-exit-code-in-cloud-init-status-for-recoverabl.patch

* Wed Mar 13 2024 Minghe Ren <mingheren@microsoft.com> - 23.4.1-4
- Add patch to resolve error handling approach when executing command

* Fri Feb 09 2024 Chris Co <chrco@microsoft.com> - 23.4.1-3
- Add patch to pin pytest to <8.0.0 so cloud-init tests run correctly

* Fri Jan 19 2024 Chris Co <chrco@microsoft.com> - 23.4.1-2
- Add patch to retain exit code for recoverable errors

* Fri Jan 19 2024 Chris Co <chrco@microsoft.com> - 23.4.1-1
- Upgrade cloud-init to 23.4.1
- Remove overrideDatasourceDetection patch since it is now in 23.4 source

* Thu Jan 18 2024 Pawel Winogrodzki <pawelwi@microsoft.com> - 23.3-2
- Switching to our version of 'jsonschema' to keep the tests more stable.
- Fixing source URL.

* Tue Oct 10 2023 Minghe Ren <mingheren@microsoft.com> - 23.3-1
- Upgrade to cloud-init 23.3 and remove unnecessary testGetInterfacesUnitTest.patch

* Wed Sep 13 2023 Minghe Ren <mingheren@microsoft.com> - 23.2-4
- Add patch overrideDatasourceDetection bug from upstream

* Thu Aug 24 2023 Minghe Ren <mingheren@microsoft.com> - 23.2-3
- Remove the line prohibits cloud-init log dumping to serial console

* Fri Aug 11 2023 Minghe Ren <mingheren@microsoft.com> - 23.2-2
- Add patch for unit test failure

* Wed Jul 05 2023 Minghe Ren <mingheren@microsoft.com> - 23.2-1
- Upgrade cloud-init to 23.2
- Remove CVE-2023-1786.patch as it is no longer needed

* Thu Jun 29 2023 Minghe Ren <mingheren@microsoft.com> - 22.4-3
- Add patch for CVE-2023-1786

* Mon Apr 03 2023 Minghe Ren <mingheren@microsoft.com> - 22.4-2
- Install python serial module in check section to avoid test failure

* Wed Feb 15 2023 Minghe Ren <mingheren@microsoft.com> - 22.4-1
- Upgrade cloud-init to version 22.4
- Remove add-mariner-distro-support and CVE-2022-2084 pathc as no longer needed in newer version

* Tue Oct 04 2022 Minghe Ren <mingheren@microsoft.com> - 22.2-9
- add BuildRequires mariner-release to make sure /etc/os-release exists so variant can be set as mariner properly

* Thu Sep 15 2022 Minghe Ren <mingheren@microsoft.com> - 22.2-8
- Revert the change for adding sysinit.target dependency on previous two releases

* Mon Aug 22 2022 Nan Liu <liunan@microsoft.com> - 22.2-7
- Update add-mariner-distro-support patch to fix cloud-init dependency cycle

* Wed Aug 03 2022 Minghe Ren <mingheren@microsoft.com> - 22.2-6
- Update add-mariner-distro-support patch to add sysinit.target dependency

* Tue Jul 12 2022 Muhammad Falak <mwani@microsoft.com> - 22.2-5
- Install check requirements from `test-requirements.txt` to enable ptest

* Thu Jun 30 2022 Chris Patterson <cpatterson@microsoft.com> - 22.2-4
- Patch for CVE-2022-2084
- Report patch level in version info

* Wed Jun 08 2022 Tom Fay <tomfay@microsoft.com> - 22.2-3
- Add missing e2fsprogs dependency

* Fri Jun 03 2022 Chris Patterson <cpatterson@microsoft.com> - 22.2-2
- Update to cloud-init 22.2

* Mon Mar 28 2022 Henry Beberman <henry.beberman@microsoft.com> - 22.1-2
- Add netplan defaults to Mariner distro config patch

* Wed Feb 23 2022 Henry Beberman <henry.beberman@microsoft.com> - 22.1-1
- Update to version 22.1
- Port Mariner patch forward.
- Drop VMWare customization patches.

* Tue Nov 30 2021 Henry Beberman <henry.beberman@microsoft.com> - 21.3-4
- Update files to explicitly reference /lib/udev/rules.d
- License verified.

* Mon Oct 18 2021 Henry Beberman <henry.beberman@microsoft.com> - 21.3-3
- Add azure-kvp subpackage.

* Wed Sep 15 2021 Jiri Appl <jiria@microsoft.com> - 21.3-2
- Initial CBL-Mariner import from Photon (license: Apache2).
- Fix dependencies
- Add Mariner patch

* Wed Aug 25 2021 Shreenidhi Shedi <sshedi@vmware.com> 21.3-1
- Upgrade to version 21.3

* Fri Aug 13 2021 Shreenidhi Shedi <sshedi@vmware.com> 21.2-5
- Fix a silly mistake in sed command

* Tue Aug 03 2021 Shreenidhi Shedi <sshedi@vmware.com> 21.2-4
- Fix hostname handling
- Remove OpenStack from aarch64 DS list

* Wed Jul 21 2021 Shreenidhi Shedi <sshedi@vmware.com> 21.2-2
- Support ntp configs

* Mon Jun 21 2021 Shreenidhi Shedi <sshedi@vmware.com> 21.2-1
- Upgrade to version 21.2
- Refactored ds-guestinfo-photon.patch to generate netcfg v2
- Added fallback-netcfg.patch to handle net configs when no DS present

* Tue Apr 20 2021 Shreenidhi Shedi <sshedi@vmware.com> 21.1-2
- Further fixes to network config handler

* Sun Feb 28 2021 Shreenidhi Shedi <sshedi@vmware.com> 21.1-1
- Upgrade to version 21.1

* Wed Jan 20 2021 Shreenidhi Shedi <sshedi@vmware.com> 20.4.1-1
- Upgrade to version 20.4.1

* Thu Dec 10 2020 Shreenidhi Shedi <sshedi@vmware.com> 20.4-1
- Upgrade to version 20.4

* Sun Nov 22 2020 Shreenidhi Shedi <sshedi@vmware.com> 20.3-4
- Added support for network config v1 & v2

* Fri Nov 06 2020 Tapas Kundu <tkundu@vmware.com> 20.3-3
- Updated using python 3.9 lib

* Mon Oct 12 2020 Shreenidhi Shedi <sshedi@vmware.com> 20.3-2
- Fixed subp import in photon.py
- Fixed creating `[Route]` entries while creating network files

* Thu Sep 24 2020 Shreenidhi Shedi <sshedi@vmware.com> 20.3-1
- Upgrade cloud-init to 20.3
- Updated DataSourceVMwareGuestInfo (till commit abc387c7)

* Tue Sep 08 2020 Shreenidhi Shedi <sshedi@vmware.com> 20.2-5
- Further fixes to 'passwd' field
- Fixed an issue with setting fqdn as hostname

* Thu Jul 30 2020 Tapas Kundu <tkundu@vmware.com> 20.2-4
- Updated using python 3.8 lib

* Thu Jul 30 2020 Shreenidhi Shedi <sshedi@vmware.com> 20.2-3
- Bring back 'passwd' field in create_user

* Mon Jul 27 2020 Shreenidhi Shedi <sshedi@vmware.com> 20.2-2
- 1. add support to configure DHCP4 UseDomains= in Networking Config Version 2
- 2. add support for DEFAULT-RUN-POST-CUSTOM-SCRIPT
- 3. fix distro patch for multiple NICs

* Fri Jul 10 2020 Shreenidhi Shedi <sshedi@vmware.com> 20.2-1
- Upgrade version to 20.2
- Support for Networking Config Version 2

* Fri Mar 27 2020 Shreenidhi Shedi <sshedi@vmware.com> 19.1-7
- Fixed make check
- Enable all harmless options
- Generate cloud.cfg using render-cloudcfg script

* Fri Mar 27 2020 Shreenidhi Shedi <sshedi@vmware.com> 19.1-6
- Updated ds-guestinfo-photon.patch
- Fixed dhcp issue in photon-distro.patch
- Updated DataSourceVMwareGuestInfo.patch (till commit bf996d9 from mainline)

* Fri Feb 14 2020 Shreenidhi Shedi <sshedi@vmware.com> 19.1-5
- Fix for CVE-2020-8631

* Tue Feb 11 2020 Shreenidhi Shedi <sshedi@vmware.com> 19.1-4
- Fix for CVE-2020-8632

* Fri Dec 13 2019 Shreenidhi Shedi <sshedi@vmware.com> 19.1-3
- Enabled power-state-change in cloud-photon.cfg file
- Updated DataSourceVMwareGuestInfo.patch (till commit 9e69060 from mainline)
- Updated dscheck_VMwareGuestInfo and ds-guestinfo-photon.patch

* Thu Oct 17 2019 Keerthana K <keerthanak@vmware.com> 19.1-2
- Fix to deactivate custom script by default in DatasourceOVF.
- add kubeadm module

* Thu Sep 19 2019 Keerthana K <keerthanak@vmware.com> 19.1-1
- Update to 19.1
- Patches for enable custom script feature.

* Thu Sep 05 2019 Keerthana K <keerthanak@vmware.com> 18.3-6
- Fix socket.getfqdn() in DataSourceVMwareGuestInfo
- Return False when no data is found in get_data() of DataSourceVMwareGuestInfo.
- Disable manage_etc_hosts by default as cloud-init tries to write its default template /etc/hosts file if enabled.

* Mon Aug 12 2019 Keerthana K <keerthanak@vmware.com> 18.3-5
- Downgrade to 18.3 to fix azure dhcp lease issue.

* Tue Jul 23 2019 Keerthana K <keerthanak@vmware.com> 19.1-2
- support for additional features in VMGuestInfo Datasource.

* Tue Jun 25 2019 Keerthana K <keerthanak@vmware.com> 19.1-1
- Upgrade to version 19.1 and fix cloud-init GOS logic.

* Thu Jun 13 2019 Keerthana K <keerthanak@vmware.com> 18.3-4
- Fix to delete the contents of /etc/systemd/network dir at the beginning
- of write_network instead of looping through each NIC and delete the contents
- before writing a custom network file.

* Tue May 28 2019 Keerthana K <keerthanak@vmware.com> 18.3-3
- Delete the contents of network directory before adding the custom network files.

* Tue Dec 04 2018 Ajay Kaher <akaher@vmware.com> 18.3-2
- Fix auto startup at boot time

* Wed Oct 24 2018 Ajay Kaher <akaher@vmware.com> 18.3-1
- Upgraded version to 18.3

* Sun Oct 07 2018 Tapas Kundu <tkundu@vmware.com> 0.7.9-15
- Updated using python 3.7 lib

* Wed Feb 28 2018 Anish Swaminathan <anishs@vmware.com> 0.7.9-14
- Add support for systemd constructs for azure DS

* Mon Oct 16 2017 Vinay Kulkarni <kulakrniv@vmware.com> 0.7.9-13
- Support configuration of systemd resolved.conf

* Wed Sep 20 2017 Alexey Makhalov <amakhalov@vmware.com> 0.7.9-12
- Requires net-tools or toybox

* Wed Sep 20 2017 Anish Swaminathan <anishs@vmware.com> 0.7.9-11
- Fix the interface id returned from vmxguestinfo

* Tue Aug 22 2017 Chang Lee <changlee@vmware.com> 0.7.9-10
- Fixed %check

* Wed Jul 19 2017 Divya Thaluru <dthaluru@vmware.com> 0.7.9-9
- Enabled openstack provider

* Wed Jun 28 2017 Anish Swaminathan <anishs@vmware.com> 0.7.9-8
- Restart network service in bring_up_interfaces

* Thu Jun 22 2017 Xiaolin Li <xiaolinl@vmware.com> 0.7.9-7
- Add python3-setuptools and python3-xml to requires.

* Wed Jun 07 2017 Xiaolin Li <xiaolinl@vmware.com> 0.7.9-6
- Add python3-setuptools and python3-xml to python3 sub package Buildrequires.

* Mon Jun 5 2017 Julian Vassev <jvassev@vmware.com> 0.7.9-5
- Enable OVF datasource by default

* Mon May 22 2017 Kumar Kaushik <kaushikk@vmware.com> 0.7.9-4
- Making cloud-init to use python3.

* Mon May 15 2017 Anish Swaminathan <anishs@vmware.com> 0.7.9-3
- Disable networking config by cloud-init

* Thu May 04 2017 Anish Swaminathan <anishs@vmware.com> 0.7.9-2
- Support userdata in vmx guestinfo

* Thu Apr 27 2017 Anish Swaminathan <anishs@vmware.com> 0.7.9-1
- Upgraded to version 0.7.9
- Enabled VmxGuestinfo datasource

* Thu Apr 27 2017 Priyesh Padmavilasom <ppadmavilasom@vmware.com> 0.7.6-17
- Fix Arch

* Wed Mar 29 2017 Kumar Kaushik <kaushikk@vmware.com>  0.7.6-16
- Adding support for disk partition and resize fs

* Thu Dec 15 2016 Dheeraj Shetty <dheerajs@vmware.com>  0.7.6-15
- Adding template file and python-jinja2 dependency to update hosts

* Tue Dec 13 2016 Dheeraj Shetty <dheerajs@vmware.com>  0.7.6-14
- Fixed restarting of sshd daemon

* Tue Nov 22 2016 Kumar Kaushik <kaushikk@vmware.com>  0.7.6-13
- Adding flag for vmware customization in config.

* Tue Nov 1 2016 Divya Thaluru <dthaluru@vmware.com>  0.7.6-12
- Fixed logic to not restart services after upgrade

* Mon Oct 24 2016 Divya Thaluru <dthaluru@vmware.com>  0.7.6-11
- Enabled ssh module in cloud-init

* Thu May 26 2016 Divya Thaluru <dthaluru@vmware.com>  0.7.6-10
- Fixed logic to restart the active services after upgrade

* Tue May 24 2016 Priyesh Padmavilasom <ppadmavilasom@vmware.com> 0.7.6-9
- GA - Bump release of all rpms

* Tue May 3 2016 Divya Thaluru <dthaluru@vmware.com>  0.7.6-8
- Clean up post, preun, postun sections in spec file.

* Thu Dec 10 2015 Xiaolin Li <xiaolinl@vmware.com>
- Add systemd to Requires and BuildRequires.

* Thu Sep 17 2015 Kumar Kaushik <kaushikk@vmware.com>
- Removing netstat and replacing with ip route.

* Tue Aug 11 2015 Kumar Kaushik <kaushikk@vmware.com>
- VCA initial password issue fix.

* Thu Jun 25 2015 Kumar Kaushik <kaushikk@vmware.com>
- Removing systemd-service.patch. No longer needed.

* Thu Jun 18 2015 Vinay Kulkarni <kulkarniv@vmware.com>
- Add patch to enable logging to /var/log/cloud-init.log

* Mon May 18 2015 Touseef Liaqat <tliaqat@vmware.com>
- Update according to UsrMove.

* Wed Mar 04 2015 Mahmoud Bassiouny <mbassiouny@vmware.com>
- Initial packaging for Photon<|MERGE_RESOLUTION|>--- conflicted
+++ resolved
@@ -5,11 +5,7 @@
 Name:           cloud-init
 Epoch:          1
 Version:        %{package_version}
-<<<<<<< HEAD
-Release:        3%{?dist}
-=======
 Release:        5%{?dist}
->>>>>>> a8d7f4b9
 License:        GPLv3
 Vendor:         Microsoft Corporation
 Distribution:   Mariner
@@ -20,13 +16,10 @@
 Patch0:         overrideDatasourceDetection.patch
 Patch1:         exec_cmd_error_handling.patch
 Patch2:         Add-Network-Interface-Renaming-Support-for-CAPM3-Met.patch
-<<<<<<< HEAD
-=======
 Patch3:         0001-feat-azure-Add-ProvisionGuestProxyAgent-OVF-setting.patch
 Patch4:         0002-feat-azure-parse-ProvisionGuestProxyAgent-as-bool-51.patch
 Patch5:         0003-feat-azure-add-support-for-azure-proxy-agent.patch
 Patch6:         0001-add-PPS-support-for-azure-proxy-agent.patch
->>>>>>> a8d7f4b9
 %define cl_services cloud-config.service cloud-config.target cloud-final.service cloud-init.service cloud-init.target cloud-init-local.service
 BuildRequires:  automake
 BuildRequires:  dbus
@@ -162,9 +155,6 @@
 %config(noreplace) %{_sysconfdir}/cloud/cloud.cfg.d/10-azure-kvp.cfg
 
 %changelog
-<<<<<<< HEAD
-* Wed May 8 2024 Sharath Srikanth Chellappa <sharathsr@microsoft.com> - 1:23.3-3
-=======
 * Fri Sep 13 2024 Minghe Ren <mingheren@microsoft.com> - 1:23.3-5
 - Add patche to have PPS support for azure-proxy-agent.
 
@@ -172,7 +162,6 @@
 - Add patches to support azure-proxy-agent.
 
 * Wed May 08 2024 Sharath Srikanth Chellappa <sharathsr@microsoft.com> - 1:23.3-3
->>>>>>> a8d7f4b9
 - Add patch to add network interface renaming support for CAPM3 Met.
 
 * Wed Apr 03 2024 Rachel Menge <rachelmenge@microsoft.com> - 1:23.3-2
