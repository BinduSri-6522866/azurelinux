Vendor:         Microsoft Corporation
Distribution:   Azure Linux
# Provide a way to skip tests via rpmbuild `--without`
# This makes it easier to skip tests in copr repos, where
# the qemu test suite is historically flakey
%bcond_without check

# This spec is for AzLinux
%global azl_no_ui 1

%global __strip /bin/true
%global libfdt_version 1.6.0
%global libseccomp_version 2.4.0
%global libusbx_version 1.0.23
%global meson_version 0.61.3
%global usbredir_version 0.7.1
%if 0%{?azl}
%global ipxe_version 1.21.1
%else
%global ipxe_version 20200823-5.git4bd064de
%endif
%if 0%{?azl}
%global excluded_targets moxie-softmmu
%endif
%global have_memlock_limits 0
%global need_qemu_kvm 0
%ifarch %{ix86}
%global kvm_package   system-x86
# need_qemu_kvm should only ever be used by x86
%global need_qemu_kvm 1
%endif
%ifarch x86_64
%global kvm_package   system-x86
# need_qemu_kvm should only ever be used by x86
%global need_qemu_kvm 1
%endif
%ifarch %{power64}
%global have_memlock_limits 1
%global kvm_package   system-ppc
%endif
%ifarch s390x
%global kvm_package   system-s390x
%endif
%ifarch armv7hl
%global kvm_package   system-arm
%endif
%ifarch aarch64
%global kvm_package   system-aarch64
%endif
%ifarch %{mips}
%global kvm_package   system-mips
%endif
%ifarch riscv64
%global kvm_package   system-riscv
%endif

%global modprobe_kvm_conf %{_sourcedir}/kvm.conf
%ifarch s390x
    %global modprobe_kvm_conf %{_sourcedir}/kvm-s390x.conf
%endif
%ifarch %{ix86} x86_64
    %global modprobe_kvm_conf %{_sourcedir}/kvm-x86.conf
%endif

%global tools_only 0


%global user_static 1
%if 0%{?azl}
%global user_static 0
%endif

%global have_kvm 0
%if 0%{?kvm_package:1}
%global have_kvm 1
%endif

# On AzL numactl builds for arm and x86
%global have_numactl 1

%global have_spice 1
# Matches spice ExclusiveArch
%ifnarch %{ix86} x86_64 %{arm} aarch64
%global have_spice 0
%endif
%if 0%{?azl}
%global have_spice 0
%endif

# Matches xen ExclusiveArch
%global have_xen 0

%global have_liburing 0
%if 0%{?azl}
%global have_liburing 1
%endif

%global have_virgl 1
# 2.0 has this set, disabled till dep is available in 3.0
%if 0%{?azl}
%global have_virgl 0
%endif

%global have_pmem 0
%ifarch x86_64 %{power64}
%global have_pmem 1
%endif

%global have_jack 1
%if 0%{?azl}
%global have_jack 0
%endif

%global have_dbus_display 1
%if 0%{?azl}
%global have_dbus_display 0
%endif

%global have_libblkio 0

%global have_gvnc_devel %{defined fedora}
%if 0%{?azl}
%global have_gvnc_devel 0
%endif
%global have_sdl_image %{defined fedora}
%if 0%{?azl}
%global have_sdl_image 0
%endif
%global have_fdt 1
%global have_opengl 1
%if 0%{?azl_no_ui}
%global have_opengl 0
%endif
%global have_usbredir 1
%global enable_werror 0


# Matches edk2.spec ExclusiveArch
%global have_edk2 0
%ifarch %{ix86} x86_64 %{arm} aarch64
%global have_edk2 1
%endif
%if 0%{?azl}
%global have_edk2 0
%endif

# All modules should be listed here.
%define have_block_rbd 1
%ifarch %{ix86} %{arm}
%define have_block_rbd 0
%endif
# disable for azl till dependency is available
%if 0%{?azl}
%define have_block_rbd 0
%endif


%global have_block_gluster 1
%if 0%{?azl}
%global have_block_gluster 0
%endif

%define have_block_nfs 0
%if 0%{?azl}
%define have_block_nfs 1
%endif
%if 0%{?fedora}
%define have_block_nfs 1
%endif

%define have_librdma 1

%define have_libcacard 1
# enable when dependency available in 3.0
%if 0%{?azl}
%define have_libcacard 0
%endif

%define have_rutabaga_gfx 0

%global have_ui 1
%if 0%{?azl_no_ui}
%global have_ui 0
%endif

# LTO still has issues with qemu on armv7hl and aarch64
# https://bugzilla.redhat.com/show_bug.cgi?id=1952483
%global _lto_cflags %{nil}

%global firmwaredirs "%{_datadir}/qemu-firmware:%{_datadir}/ipxe/qemu:%{_datadir}/seavgabios:%{_datadir}/seabios"
%if 0%{?azl}
%ifarch x86_64
%global firmwaredirs "%{_datadir}/qemu-firmware:%{_datadir}/ipxe/qemu:%{_datadir}/seavgabios:%{_datadir}/seabios:%{_datadir}/sgabios"
%else
%global firmwaredirs "%{_datadir}/qemu-firmware"
%endif
%endif

%global qemudocdir %{_docdir}/%{name}
%if 0%{?azl}
%define evr %{version}-%{release}
%else
%define evr %{version}-%{release}
%endif

%if %{have_libblkio}
%define requires_block_blkio Requires: %{name}-block-blkio = %{evr}
%else
%define requires_block_blkio %{nil}
%endif
%define requires_block_curl Requires: %{name}-block-curl = %{evr}
%define requires_block_dmg Requires: %{name}-block-dmg = %{evr}
%if %{have_block_gluster}
%define requires_block_gluster Requires: %{name}-block-gluster = %{evr}
%define obsoletes_block_gluster %{nil}
%else
%define requires_block_gluster %{nil}
%define obsoletes_block_gluster Obsoletes: %{name}-block-gluster < %{evr}
%endif
%define requires_block_iscsi Requires: %{name}-block-iscsi = %{evr}
%if %{have_block_nfs}
%define requires_block_nfs Requires: %{name}-block-nfs = %{evr}
%define obsoletes_block_nfs %{nil}
%else
%define requires_block_nfs %{nil}
%define obsoletes_block_nfs Obsoletes: %{name}-block-nfs < %{evr}
%endif
%if %{have_block_rbd}
%define requires_block_rbd Requires: %{name}-block-rbd = %{evr}
%define obsoletes_block_rbd %{nil}
%else
%define requires_block_rbd %{nil}
%define obsoletes_block_rbd Obsoletes: %{name}-block-rbd < %{evr}
%endif
%if %{with libssh}
%define requires_block_ssh Requires: %{name}-block-ssh = %{evr}
%else
%define requires_block_ssh %{nil}
%endif
%define requires_audio_alsa Requires: %{name}-audio-alsa = %{evr}
%define requires_audio_oss Requires: %{name}-audio-oss = %{evr}
%if %{with pulseaudio}
%define pa_drv pa,
%define requires_audio_pa Requires: %{name}-audio-pa = %{evr}
%else
%define requires_audio_pa %{nil}
%endif
%if %{with pipewire}
%define requires_audio_pipewire Requires: %{name}-audio-pipewire = %{evr}
%else
%define requires_audio_pipewire %{nil}
%endif
%if %{with sdl}
%define sdl_drv sdl,
%define requires_audio_sdl Requires: %{name}-audio-sdl = %{evr}
%else
%define requires_audio_sdl %{nil}
%endif
%if %{with brltty}
%define requires_char_baum Requires: %{name}-char-baum = %{evr}
%else
%define requires_char_baum %{nil}
%endif
%define requires_device_usb_host Requires: %{name}-device-usb-host = %{evr}
%define requires_device_usb_redirect Requires: %{name}-device-usb-redirect = %{evr}
%define requires_ui_curses Requires: %{name}-ui-curses = %{evr}
%if %{have_ui}
%define requires_ui_gtk Requires: %{name}-ui-gtk = %{evr}
%define requires_ui_sdl Requires: %{name}-ui-sdl = %{evr}
%define requires_ui_egl_headless Requires: %{name}-ui-egl-headless = %{evr}
%define requires_ui_opengl Requires: %{name}-ui-opengl = %{evr}
%else
%define requires_ui_gtk %{nil}
%define requires_ui_sdl %{nil}
%define requires_ui_egl_headless %{nil}
%define requires_ui_opengl %{nil}
%endif
%define requires_device_display_virtio_gpu Requires: %{name}-device-display-virtio-gpu = %{evr}
%define requires_device_display_virtio_gpu_pci Requires: %{name}-device-display-virtio-gpu-pci = %{evr}
%define requires_device_display_virtio_gpu_ccw Requires: %{name}-device-display-virtio-gpu-ccw = %{evr}
%define requires_device_display_virtio_vga Requires: %{name}-device-display-virtio-vga = %{evr}
%define requires_device_display_virtio_vga_gl Requires: %{name}-device-display-virtio-vga-gl = %{evr}
%define requires_package_qemu_pr_helper Requires: qemu-pr-helper
%if 0%{azl}
%define requires_package_virtiofsd Requires: vhostuser-backend(fs)
%define obsoletes_package_virtiofsd Obsoletes: %{name}-virtiofsd < %{evr}
%else
%define requires_package_virtiofsd Requires: virtiofsd
%endif

%if %{have_virgl}
%define requires_device_display_vhost_user_gpu Requires: %{name}-device-display-vhost-user-gpu = %{evr}
%define requires_device_display_virtio_gpu_gl Requires: %{name}-device-display-virtio-gpu-gl = %{evr}
%define requires_device_display_virtio_gpu_pci_gl Requires: %{name}-device-display-virtio-gpu-pci-gl = %{evr}
%else
%define requires_device_display_vhost_user_gpu %{nil}
%define requires_device_display_virtio_gpu_gl %{nil}
%define requires_device_display_virtio_gpu_pci_gl %{nil}
%endif

%if %{have_rutabaga_gfx}
%define requires_device_display_virtio_gpu_rutabaga Requires: %{name}-device-display-virtio-gpu-rutabaga = %{evr}
%define requires_device_display_virtio_gpu_pci_rutabaga Requires: %{name}-device-display-virtio-gpu-pci-rutabaga = %{evr}
%define requires_device_display_virtio_vga_rutabaga Requires: %{name}-device-display-virtio-vga-rutabaga = %{evr}
%else
%define requires_device_display_virtio_gpu_rutabaga %{nil}
%define requires_device_display_virtio_gpu_pci_rutabaga %{nil}
%define requires_device_display_virtio_vga_rutabaga %{nil}
%endif

%if %{have_jack}
%define jack_drv jack,
%define requires_audio_jack Requires: %{name}-audio-jack = %{evr}
%else
%define requires_audio_jack %{nil}
%endif

%if %{have_dbus_display}
%define requires_audio_dbus Requires: %{name}-audio-dbus = %{evr}
%define requires_ui_dbus Requires: %{name}-ui-dbus = %{evr}
%else
%define requires_audio_dbus %{nil}
%define requires_ui_dbus %{nil}
%endif

%if %{have_spice}
%define requires_ui_spice_app Requires: %{name}-ui-spice-app = %{evr}
%define requires_ui_spice_core Requires: %{name}-ui-spice-core = %{evr}
%define requires_device_display_qxl Requires: %{name}-device-display-qxl = %{evr}
%define requires_audio_spice Requires: %{name}-audio-spice = %{evr}
%define requires_char_spice Requires: %{name}-char-spice = %{evr}
%else
%define requires_ui_spice_app %{nil}
%define requires_ui_spice_core %{nil}
%define requires_device_display_qxl %{nil}
%define requires_audio_spice %{nil}
%define requires_char_spice %{nil}
%endif

%if %{have_libcacard}
%define requires_device_usb_smartcard Requires: %{name}-device-usb-smartcard = %{evr}
%else
%define requires_device_usb_smartcard %{nil}
%endif

%global requires_all_modules \
%{requires_block_blkio} \
%{requires_block_curl} \
%{requires_block_dmg} \
%{requires_block_gluster} \
%{requires_block_iscsi} \
%{requires_block_nfs} \
%{requires_block_rbd} \
%{requires_block_ssh} \
%{requires_audio_alsa} \
%{requires_audio_dbus} \
%{requires_audio_oss} \
%{requires_audio_pa} \
%{requires_audio_pipewire} \
%{requires_audio_sdl} \
%{requires_audio_jack} \
%{requires_audio_spice} \
%{requires_ui_curses} \
%{requires_ui_gtk} \
%{requires_ui_sdl} \
%{requires_ui_egl_headless} \
%{requires_ui_opengl} \
%{requires_ui_spice_app} \
%{requires_ui_spice_core} \
%{requires_char_baum} \
%{requires_char_spice} \
%{requires_device_display_qxl} \
%{requires_device_display_vhost_user_gpu} \
%{requires_device_display_virtio_gpu} \
%{requires_device_display_virtio_gpu_ccw} \
%{requires_device_display_virtio_gpu_gl} \
%{requires_device_display_virtio_gpu_rutabaga} \
%{requires_device_display_virtio_gpu_pci} \
%{requires_device_display_virtio_gpu_pci_gl} \
%{requires_device_display_virtio_gpu_pci_rutabaga} \
%{requires_device_display_virtio_vga} \
%{requires_device_display_virtio_vga_gl} \
%{requires_device_display_virtio_vga_rutabaga} \
%{requires_device_usb_host} \
%{requires_device_usb_redirect} \
%{requires_device_usb_smartcard} \
%{requires_package_qemu_pr_helper} \
%{requires_package_virtiofsd} \

# Modules which can be conditionally built
%global obsoletes_some_modules \
%{obsoletes_block_gluster} \
%{obsoletes_block_rbd} \
%{obsoletes_package_virtiofsd} \
Obsoletes: %{name}-system-lm32 <= %{version}-%{release} \
Obsoletes: %{name}-system-lm32-core <= %{version}-%{release} \
Obsoletes: %{name}-system-moxie <= %{version}-%{release} \
Obsoletes: %{name}-system-moxie-core <= %{version}-%{release} \
Obsoletes: %{name}-system-unicore32 <= %{version}-%{release} \
Obsoletes: %{name}-system-unicore32-core <= %{version}-%{release} \
Obsoletes: sgabios-bin <= 1:0.20180715git-10.fc38

%if 0%{?rcver}
%global rcrel .%{rcver}
%global rcstr -%{rcver}
%endif

# Mariner builds all default targets except for Moxie, PPC, SPARC targets
# The Moxie exclusion is inherited from Fedora
# Both PPC and SPARC targets require packages that only build natively on the target platforms
# and Mariner cannot support that at the moment.
%bcond_with ppc_support
%bcond_with sparc_support
# Temporarily disabled features waiting for missing BRs:
%bcond_with brltty
%bcond_with capstone
%bcond_with libssh
%bcond_with pulseaudio
%bcond_with sdl
%bcond_with pipewire
%if %{without ppc_support}
%global excluded_targets %{excluded_targets},ppc-softmmu,ppc64-softmmu,ppc-linux-user,ppc64-linux-user,ppc64le-linux-user
%endif
%if %{without sparc_support}
%global excluded_targets %{excluded_targets},sparc-softmmu,sparc64-softmmu,sparc-linux-user,sparc32plus-linux-user,sparc64-linux-user
%endif

Summary: QEMU is a FAST! processor emulator
Name: qemu
Version: 8.2.0
<<<<<<< HEAD
Release: 15%{?dist}
=======
Release: 16%{?dist}
>>>>>>> 3cd11c54
License: Apache-2.0 AND BSD-2-Clause AND BSD-3-Clause AND FSFAP AND GPL-1.0-or-later AND GPL-2.0-only AND GPL-2.0-or-later AND GPL-2.0-or-later WITH GCC-exception-2.0 AND LGPL-2.0-only AND LGPL-2.0-or-later AND LGPL-2.1-only AND LGPL-2.1-or-later AND MIT AND LicenseRef-Fedora-Public-Domain AND CC-BY-3.0
URL: http://www.qemu.org/

Source0: https://download.qemu.org/%{name}-%{version}%{?rcstr}.tar.xz

# https://patchwork.kernel.org/project/qemu-devel/patch/20231128143647.847668-1-crobinso@redhat.com/
# Fix pvh.img ld build failure on fedora rawhide
Patch1:   0001-pc-bios-optionrom-Fix-pvh.img-ld-build-failure-on-fe.patch
Patch2:   0002-Disable-failing-tests-on-azl.patch
Patch3:   CVE-2023-6683.patch
Patch4:   CVE-2023-6693.patch
Patch5:   CVE-2021-20255.patch
Patch6:   CVE-2024-3447.patch
Patch7:   CVE-2024-4467.patch
Patch8:   CVE-2024-6505.patch
Patch9:   CVE-2024-4693.patch
Patch10:  CVE-2024-7730.patch
Patch11:  CVE-2024-3567.patch
<<<<<<< HEAD
=======
Patch12:  CVE-2024-26327.patch
Patch13:  CVE-2024-26328.patch
>>>>>>> 3cd11c54

Source10: qemu-guest-agent.service
Source11: 99-qemu-guest-agent.rules
Source12: bridge.conf
Source17: qemu-ga.sysconfig
Source21: 95-kvm-memlock.conf
Source26: vhost.conf
Source27: kvm.conf
Source30: kvm-s390x.conf
Source31: kvm-x86.conf
Source36: README.tests

BuildRequires: bison
BuildRequires: cyrus-sasl-devel
BuildRequires: flex
BuildRequires: libaio-devel
BuildRequires: libattr-devel
%if %{have_libblkio}
BuildRequires: libblkio-devel
%endif
BuildRequires: libbpf-devel >= 1.0.0

# For virtiofs
BuildRequires: libcap-ng-devel
BuildRequires: libiscsi-devel
BuildRequires: libselinux-devel
BuildRequires: libslirp-devel
BuildRequires: libusbx-devel >= %{libusbx_version}
# For network block driver
BuildRequires: libcurl-devel
%if %{have_fdt}
BuildRequires: libfdt-devel >= %{libfdt_version}
%endif
%if %{have_pmem}
BuildRequires: libpmem-devel
%endif
# For VNC PNG support
BuildRequires: libpng-devel
%if %{have_block_rbd}
BuildRequires: librbd-devel
%endif

BuildRequires: libseccomp-devel >= %{libseccomp_version}
%if %{with libssh}
BuildRequires: libssh-devel
%endif

# For compressed guest memory dumps
BuildRequires: lzo-devel snappy-devel
# qemu-pr-helper multipath support (requires libudev too)
BuildRequires: device-mapper-multipath-devel
BuildRequires: meson >= %{meson_version}
# For NUMA memory binding
%if %{have_numactl}
BuildRequires: numactl-devel
%endif
BuildRequires: perl-Test-Harness
# Hard requirement for version >= 1.3
BuildRequires: pixman-devel
%if %{have_opengl}
BuildRequires: pkgconfig(epoxy)
BuildRequires: pkgconfig(libdrm)
BuildRequires: pkgconfig(gbm)
%endif
# qemu-keymap
BuildRequires: pkgconfig(xkbcommon)

BuildRequires: python3-devel
# Required for docs. Disable for AzLinux, to reduce python package dependencies
%if ! 0%{?azl}
BuildRequires: python3-sphinx
BuildRequires: python3-sphinx_rtd_theme
%endif
# For rdma
%if %{have_librdma}
BuildRequires: rdma-core-devel
%endif
BuildRequires: systemd-devel
# We need both because the 'stap' binary is probed for by configure
BuildRequires: systemtap
BuildRequires: systemtap-sdt-devel

%if %{have_usbredir}
BuildRequires: usbredir-devel >= %{usbredir_version}
%endif

BuildRequires: zlib-devel

# Fedora specific
%if "%{toolchain}" == "clang"
BuildRequires: clang
%else
BuildRequires: gcc
%endif
BuildRequires: make
# For autosetup git_am
BuildRequires: git
# -display sdl support
%if %{with sdl}
BuildRequires: SDL2-devel
%endif
%if %{with pulseaudio}
# pulseaudio audio output
BuildRequires: pulseaudio-libs-devel
%endif
# alsa audio output
BuildRequires: alsa-lib-devel
%if %{have_block_nfs}
# NFS drive support
BuildRequires: libnfs-devel
%endif
# curses display backend
BuildRequires: ncurses-devel
%if %{have_spice}
# spice graphics support
BuildRequires: spice-protocol
BuildRequires: spice-server-devel
%endif
# VNC JPEG support
BuildRequires: libjpeg-devel
%if %{with brltty}
# Braille device support
BuildRequires: brlapi-devel
%endif
%if %{have_block_gluster}
# gluster block driver
BuildRequires: glusterfs-api-devel
%endif
BuildRequires: gnutls-devel
# gtk related?
BuildRequires: glib2-devel
# GTK frontend
BuildRequires: gtk3-devel
BuildRequires: vte291-devel
# GTK translations
BuildRequires: gettext
%if %{have_xen}
# Xen support
BuildRequires: xen-devel
%endif
# reading bzip2 compressed dmg images
BuildRequires: bzip2-devel
# TLS test suite
BuildRequires: libtasn1-devel
%if %{have_libcacard}
# smartcard device
BuildRequires: libcacard-devel
%endif
%if %{have_virgl}
# virgl 3d support
BuildRequires: virglrenderer-devel
%endif
%if %{with capstone}
# preferred disassembler for TCG
BuildRequires: capstone-devel
%endif
# qemu-ga
BuildRequires: libudev-devel
# qauth infrastructure
BuildRequires: pam-devel
%if %{have_liburing}
# liburing support.
BuildRequires: liburing-devel
%endif
# zstd compression support
BuildRequires: libzstd-devel
# `hostname` used by test suite
# XXX: Fix me once hostname rpm is available
#BuildRequires: hostname
# nvdimm dax
BuildRequires: daxctl-devel
# fuse block device
BuildRequires: fuse-devel
%if %{have_jack}
# jack audio driver
BuildRequires: (pipewire-jack-audio-connection-kit-devel or jack-audio-connection-kit-devel)
%endif
BuildRequires: fuse3-devel
%if %{have_sdl_image}
BuildRequires: SDL2_image-devel
%endif
%if %{have_ui}
# Used by vnc-display-test
BuildRequires: pkgconfig(gvnc-1.0)
%endif
%if %{with pipewire}
# Used by pipewire audio backend
BuildRequires: pipewire-devel
%endif
# Used by cryptodev-backend-lkcf
BuildRequires: keyutils-libs-devel
#xdp-tools is available only for x86_64 on Azure Linux
%ifarch x86_64
# Used by net AF_XDP
BuildRequires: libxdp-devel
%endif
# used by virtio-gpu-rutabaga
%if %{have_rutabaga_gfx}
BuildRequires: rutabaga-gfx-ffi-devel
%endif

%if %{user_static}
BuildRequires: glibc-static >= 2.38-10
BuildRequires: glib2-static zlib-static
BuildRequires: pcre2-static
%endif

# Requires for the Fedora 'qemu' metapackage
Requires: %{name}-user = %{version}-%{release}
Requires: %{name}-system-aarch64 = %{version}-%{release}
Requires: %{name}-system-alpha = %{version}-%{release}
Requires: %{name}-system-arm = %{version}-%{release}
Requires: %{name}-system-avr = %{version}-%{release}
Requires: %{name}-system-cris = %{version}-%{release}
Requires: %{name}-system-loongarch64 = %{version}-%{release}
Requires: %{name}-system-m68k = %{version}-%{release}
Requires: %{name}-system-microblaze = %{version}-%{release}
Requires: %{name}-system-mips = %{version}-%{release}
Requires: %{name}-system-nios2 = %{version}-%{release}
Requires: %{name}-system-or1k = %{version}-%{release}
%if %{with ppc_support}
Requires: %{name}-system-ppc = %{version}-%{release}
%endif
Requires: %{name}-system-riscv = %{version}-%{release}
Requires: %{name}-system-rx = %{version}-%{release}
Requires: %{name}-system-s390x = %{version}-%{release}
Requires: %{name}-system-sh4 = %{version}-%{release}
%if %{with sparc_support}
Requires: %{name}-system-sparc = %{version}-%{release}
%endif
Requires: %{name}-system-tricore = %{version}-%{release}
%ifarch x86_64
Requires: %{name}-system-x86 = %{version}-%{release}
%endif
Requires: %{name}-system-xtensa = %{version}-%{release}
Requires: %{name}-img = %{version}-%{release}
Requires: %{name}-tools = %{version}-%{release}


%description
%{name} is an open source virtualizer that provides hardware
emulation for the KVM hypervisor. %{name} acts as a virtual
machine monitor together with the KVM kernel modules, and emulates the
hardware for a full system such as a PC and its associated peripherals.

%package common
Summary: QEMU common files needed by all QEMU targets
Requires(post): /usr/bin/getent
Requires(post): /usr/sbin/groupadd
Requires(post): /usr/sbin/useradd
Requires(post): systemd-units
Requires(preun): systemd-units
Requires(postun): systemd-units
%{obsoletes_some_modules}
%if %{?azl}
# AzLinux specific
%ifarch x86_64
Requires: ipxe >= %{ipxe_version}
%endif
%else
Requires: ipxe-roms-qemu >= %{ipxe_version}
%endif

%description common
%{name} is an open source virtualizer that provides hardware emulation for
the KVM hypervisor.

This package provides documentation and auxiliary programs used with %{name}.

# Azlinux - these are simple files that don't require python-spinx pkg
%package docs
Summary: %{name} documentation
BuildArch: noarch
%description docs
%{name}-docs provides documentation files regarding %{name}.

%package -n qemu-img
Summary: QEMU command line tool for manipulating disk images
%description -n qemu-img
This package provides a command line tool for manipulating disk images.


%package -n qemu-guest-agent
Summary: QEMU guest agent
Requires(post): systemd-units
Requires(preun): systemd-units
Requires(postun): systemd-units
%description -n qemu-guest-agent
%{name} is an open source virtualizer that provides hardware emulation for
the KVM hypervisor.

This package provides an agent to run inside guests, which communicates
with the host over a virtio-serial channel named "org.qemu.guest_agent.0"

This package does not need to be installed on the host OS.


%package tools
Summary: %{name} support tools
%description tools
%{name}-tools provides various tools related to %{name} usage.


%package -n qemu-pr-helper
Summary: qemu-pr-helper utility for %{name}
%description -n qemu-pr-helper
This package provides the qemu-pr-helper utility that is required for certain
SCSI features.


%package tests
Summary: tests for the %{name} package
Requires: %{name} = %{version}-%{release}

%define testsdir %{_libdir}/%{name}/tests-src

%description tests
The %{name}-tests rpm contains tests that can be used to verify
the functionality of the installed %{name} package

Install this package if you want access to the avocado_qemu
tests, or qemu-iotests.


%if %{have_libblkio}
%package  block-blkio
Summary: QEMU blkio block driver
Requires: %{name}-common%{?_isa} = %{version}-%{release}
%description block-blkio
This package provides the additional blkio block driver for QEMU.

Install this package if you want to access disks over vhost-user-blk, vdpa-blk,
and other transports using the libblkio library.
%endif


%package  block-curl
Summary: QEMU CURL block driver
Requires: %{name}-common%{?_isa} = %{version}-%{release}
%description block-curl
This package provides the additional CURL block driver for QEMU.

Install this package if you want to access remote disks over
http, https, ftp and other transports provided by the CURL library.


%package  block-iscsi
Summary: QEMU iSCSI block driver
Requires: %{name}-common%{?_isa} = %{version}-%{release}
%description block-iscsi
This package provides the additional iSCSI block driver for QEMU.

Install this package if you want to access iSCSI volumes.


%if %{have_block_rbd}
%package  block-rbd
Summary: QEMU Ceph/RBD block driver
Requires: %{name}-common%{?_isa} = %{version}-%{release}
%description block-rbd
This package provides the additional Ceph/RBD block driver for QEMU.

Install this package if you want to access remote Ceph volumes
using the rbd protocol.
%endif

%if %{with libssh}
%package  block-ssh
Summary: QEMU SSH block driver
Requires: %{name}-common%{?_isa} = %{version}-%{release}
%description block-ssh
This package provides the additional SSH block driver for QEMU.

Install this package if you want to access remote disks using
the Secure Shell (SSH) protocol.
%endif

%if %{have_opengl}
%package  ui-opengl
Summary: QEMU opengl support
Requires: %{name}-common%{?_isa} = %{version}-%{release}
Requires: mesa-libGL
Requires: mesa-libEGL
Requires: mesa-dri-drivers
%description ui-opengl
This package provides opengl support.
%endif


# Fedora specific
%package  block-dmg
Summary: QEMU block driver for DMG disk images
Requires: %{name}-common%{?_isa} = %{version}-%{release}
%description block-dmg
This package provides the additional DMG block driver for QEMU.

Install this package if you want to open '.dmg' files.


%if %{have_block_gluster}
%package  block-gluster
Summary: QEMU Gluster block driver
Requires: %{name}-common%{?_isa} = %{version}-%{release}
%description block-gluster
This package provides the additional Gluster block driver for QEMU.

Install this package if you want to access remote Gluster storage.
%endif


%if %{have_block_nfs}
%package  block-nfs
Summary: QEMU NFS block driver
Requires: %{name}-common%{?_isa} = %{version}-%{release}

%description block-nfs
This package provides the additional NFS block driver for QEMU.

Install this package if you want to access remote NFS storage.
%endif


%package  audio-alsa
Summary: QEMU ALSA audio driver
Requires: %{name}-common%{?_isa} = %{version}-%{release}
%description audio-alsa
This package provides the additional ALSA audio driver for QEMU.

%if %{have_dbus_display}
%package  audio-dbus
Summary: QEMU D-Bus audio driver
Requires: %{name}-common%{?_isa} = %{version}-%{release}
%description audio-dbus
This package provides the additional D-Bus audio driver for QEMU.
%endif

%package  audio-oss
Summary: QEMU OSS audio driver
Requires: %{name}-common%{?_isa} = %{version}-%{release}
%description audio-oss
This package provides the additional OSS audio driver for QEMU.

%if %{with pulseaudio}
%package  audio-pa
Summary: QEMU PulseAudio audio driver
Requires: %{name}-common%{?_isa} = %{version}-%{release}
%description audio-pa
This package provides the additional PulseAudio audio driver for QEMU.
%endif

%if %{with pipewire}
%package  audio-pipewire
Summary: QEMU Pipewire audio driver
Requires: %{name}-common%{?_isa} = %{version}-%{release}
%description audio-pipewire
This package provides the additional Pipewire audio driver for QEMU.
%endif

%if %{with sdl}
%package  audio-sdl
Summary: QEMU SDL audio driver
Requires: %{name}-common%{?_isa} = %{version}-%{release}
%description audio-sdl
This package provides the additional SDL audio driver for QEMU.
%endif

%if %{have_jack}
%package  audio-jack
Summary: QEMU Jack audio driver
Requires: %{name}-common%{?_isa} = %{version}-%{release}
%description audio-jack
This package provides the additional Jack audio driver for QEMU.
%endif

%if %{have_dbus_display}
%package  ui-dbus
Summary: QEMU D-Bus UI driver
Requires: %{name}-common%{?_isa} = %{version}-%{release}
%description ui-dbus
This package provides the additional D-Bus UI for QEMU.
%endif

%package  ui-curses
Summary: QEMU curses UI driver
Requires: %{name}-common%{?_isa} = %{version}-%{release}
%description ui-curses
This package provides the additional curses UI for QEMU.

%if %{have_ui}
%package  ui-gtk
Summary: QEMU GTK UI driver
Requires: %{name}-common%{?_isa} = %{version}-%{release}
Requires: %{name}-ui-opengl%{?_isa} = %{version}-%{release}
%description ui-gtk
This package provides the additional GTK UI for QEMU.

%package  ui-sdl
Summary: QEMU SDL UI driver
Requires: %{name}-common%{?_isa} = %{version}-%{release}
Requires: %{name}-ui-opengl%{?_isa} = %{version}-%{release}
%description ui-sdl
This package provides the additional SDL UI for QEMU.

%package  ui-egl-headless
Summary: QEMU EGL headless driver
Requires: %{name}-common%{?_isa} = %{version}-%{release}
Requires: %{name}-ui-opengl%{?_isa} = %{version}-%{release}
%description ui-egl-headless
This package provides the additional egl-headless UI for QEMU.
%endif

%if %{with brltty}
%package  char-baum
Summary: QEMU Baum chardev driver
Requires: %{name}-common%{?_isa} = %{version}-%{release}
%description char-baum
This package provides the Baum chardev driver for QEMU.
%endif

%package device-display-virtio-gpu
Summary: QEMU virtio-gpu display device
Requires: %{name}-common%{?_isa} = %{version}-%{release}
%description device-display-virtio-gpu
This package provides the virtio-gpu display device for QEMU.

%if %{have_virgl}
%package device-display-virtio-gpu-gl
Summary: QEMU virtio-gpu-gl display device
Requires: %{name}-common%{?_isa} = %{version}-%{release}
%description device-display-virtio-gpu-gl
This package provides the virtio-gpu-gl display device for QEMU.
%endif

%if %{have_rutabaga_gfx}
%package device-display-virtio-gpu-rutabaga
Summary: QEMU virtio-gpu-rutabaga display device
Requires: %{name}-common%{?_isa} = %{version}-%{release}
%description device-display-virtio-gpu-rutabaga
This package provides the virtio-gpu-rutabaga display device for QEMU.
%endif

%package device-display-virtio-gpu-pci
Summary: QEMU virtio-gpu-pci display device
Requires: %{name}-common%{?_isa} = %{version}-%{release}
%description device-display-virtio-gpu-pci
This package provides the virtio-gpu-pci display device for QEMU.

%if %{have_virgl}
%package device-display-virtio-gpu-pci-gl
Summary: QEMU virtio-gpu-pci-gl display device
Requires: %{name}-common%{?_isa} = %{version}-%{release}
%description device-display-virtio-gpu-pci-gl
This package provides the virtio-gpu-pci-gl display device for QEMU.
%endif

%if %{have_rutabaga_gfx}
%package device-display-virtio-gpu-pci-rutabaga
Summary: QEMU virtio-gpu-pci-rutabaga display device
Requires: %{name}-common%{?_isa} = %{version}-%{release}
%description device-display-virtio-gpu-pci-rutabaga
This package provides the virtio-gpu-pci-rutabaga display device for QEMU.
%endif

%package device-display-virtio-gpu-ccw
Summary: QEMU virtio-gpu-ccw display device
Requires: %{name}-common%{?_isa} = %{version}-%{release}
%description device-display-virtio-gpu-ccw
This package provides the virtio-gpu-ccw display device for QEMU.

%package device-display-virtio-vga
Summary: QEMU virtio-vga display device
Requires: %{name}-common%{?_isa} = %{version}-%{release}
%description device-display-virtio-vga
This package provides the virtio-vga display device for QEMU.

%package device-display-virtio-vga-gl
Summary: QEMU virtio-vga-gl display device
Requires: %{name}-common%{?_isa} = %{version}-%{release}
%description device-display-virtio-vga-gl
This package provides the virtio-vga-gl display device for QEMU.

%if %{have_rutabaga_gfx}
%package device-display-virtio-vga-rutabaga
Summary: QEMU virtio-vga-rutabaga display device
Requires: %{name}-common%{?_isa} = %{version}-%{release}
%description device-display-virtio-vga-rutabaga
This package provides the virtio-vga-rutabaga display device for QEMU.
%endif


%package device-usb-host
Summary: QEMU usb host device
Requires: %{name}-common%{?_isa} = %{version}-%{release}
%description device-usb-host
This package provides the USB pass through driver for QEMU.

%package device-usb-redirect
Summary: QEMU usbredir device
Requires: %{name}-common%{?_isa} = %{version}-%{release}
%description device-usb-redirect
This package provides the usbredir device for QEMU.

%if %{have_libcacard}
%package device-usb-smartcard
Summary: QEMU USB smartcard device
Requires: %{name}-common%{?_isa} = %{version}-%{release}
%description device-usb-smartcard
This package provides the USB smartcard device for QEMU.
%endif

%if %{have_virgl}
%package device-display-vhost-user-gpu
Summary: QEMU QXL display device
Requires: %{name}-common%{?_isa} = %{version}-%{release}
%description device-display-vhost-user-gpu
This package provides the vhost-user-gpu display device for QEMU.
%endif

%if %{have_spice}
%package  ui-spice-core
Summary: QEMU spice-core UI driver
Requires: %{name}-common%{?_isa} = %{version}-%{release}
Requires: %{name}-ui-opengl%{?_isa} = %{version}-%{release}
%description ui-spice-core
This package provides the additional spice-core UI for QEMU.

%package  ui-spice-app
Summary: QEMU spice-app UI driver
Requires: %{name}-common%{?_isa} = %{version}-%{release}
Requires: %{name}-ui-spice-core%{?_isa} = %{version}-%{release}
Requires: %{name}-char-spice%{?_isa} = %{version}-%{release}
%description ui-spice-app
This package provides the additional spice-app UI for QEMU.

%package device-display-qxl
Summary: QEMU QXL display device
Requires: %{name}-common%{?_isa} = %{version}-%{release}
Requires: %{name}-ui-spice-core%{?_isa} = %{version}-%{release}
%description device-display-qxl
This package provides the QXL display device for QEMU.

%package  char-spice
Summary: QEMU spice chardev driver
Requires: %{name}-common%{?_isa} = %{version}-%{release}
Requires: %{name}-ui-spice-core%{?_isa} = %{version}-%{release}
%description char-spice
This package provides the spice chardev driver for QEMU.

%package  audio-spice
Summary: QEMU spice audio driver
Requires: %{name}-common%{?_isa} = %{version}-%{release}
Requires: %{name}-ui-spice-core%{?_isa} = %{version}-%{release}
%description audio-spice
This package provides the spice audio driver for QEMU.
%endif


%if %{have_kvm}
%package kvm
Summary: QEMU metapackage for KVM support
Requires: qemu-%{kvm_package} = %{version}-%{release}
%description kvm
This is a meta-package that provides a qemu-system-<arch> package for native
architectures where kvm can be enabled. For example, in an x86 system, this
will install qemu-system-x86


%package kvm-core
Summary: QEMU metapackage for KVM support
Requires: qemu-%{kvm_package}-core = %{version}-%{release}
%description kvm-core
This is a meta-package that provides a qemu-system-<arch>-core package
for native architectures where kvm can be enabled. For example, in an
x86 system, this will install qemu-system-x86-core
%endif


%package user
Summary: QEMU user mode emulation of qemu targets
Requires: %{name}-common = %{version}-%{release}
%description user
This package provides the user mode emulation of qemu targets


%package user-binfmt
Summary: QEMU user mode emulation of qemu targets
Requires: %{name}-user = %{version}-%{release}
Requires(post): systemd-units
Requires(postun): systemd-units
# qemu-user-binfmt + qemu-user-static both provide binfmt rules
# Temporarily disable to get fedora CI working. Re-enable
# once this CI issue let's us deal with subpackage conflicts:
# https://pagure.io/fedora-ci/general/issue/184
#Conflicts: qemu-user-static
%description user-binfmt
This package provides the user mode emulation of qemu targets

#AzLinux specific
%package        ipxe
Summary:        PXE and EFI ROM images for qemu
Requires:       %{name}-common = %{version}-%{release}

%description ipxe
This package provides PXE and EFI ROM images for qemu

%if %{user_static}
%package user-static
Summary: QEMU user mode emulation of qemu targets static build
Requires(post): systemd-units
Requires(postun): systemd-units
# qemu-user-binfmt + qemu-user-static both provide binfmt rules
# Temporarily disable to get fedora CI working. Re-enable
# once this CI issue let's us deal with subpackage conflicts:
# https://pagure.io/fedora-ci/general/issue/184
#Conflicts: qemu-user-binfmt
#Provides: qemu-user-binfmt
Requires: qemu-user-static-aarch64
Requires: qemu-user-static-alpha
Requires: qemu-user-static-arm
Requires: qemu-user-static-cris
Requires: qemu-user-static-hexagon
Requires: qemu-user-static-hppa
Requires: qemu-user-static-loongarch64
Requires: qemu-user-static-m68k
Requires: qemu-user-static-microblaze
Requires: qemu-user-static-mips
Requires: qemu-user-static-nios2
Requires: qemu-user-static-or1k
Requires: qemu-user-static-ppc
Requires: qemu-user-static-riscv
Requires: qemu-user-static-s390x
Requires: qemu-user-static-sh4
Requires: qemu-user-static-sparc
Requires: qemu-user-static-x86
Requires: qemu-user-static-xtensa

%description user-static
This package provides the user mode emulation of qemu targets built as
static binaries

%package user-static-aarch64
Summary: QEMU user mode emulation of aarch64 qemu targets static build
%description user-static-aarch64
This package provides the aarch64 user mode emulation of qemu targets built as
static binaries

%package user-static-alpha
Summary: QEMU user mode emulation of alpha qemu targets static build
%description user-static-alpha
This package provides the alpha user mode emulation of qemu targets built as
static binaries

%package user-static-arm
Summary: QEMU user mode emulation of arm qemu targets static build
%description user-static-arm
This package provides the arm user mode emulation of qemu targets built as
static binaries

%package user-static-cris
Summary: QEMU user mode emulation of cris qemu targets static build
%description user-static-cris
This package provides the cris user mode emulation of qemu targets built as
static binaries

%package user-static-hexagon
Summary: QEMU user mode emulation of hexagon qemu targets static build
%description user-static-hexagon
This package provides the hexagon user mode emulation of qemu targets built as
static binaries

%package user-static-hppa
Summary: QEMU user mode emulation of hppa qemu targets static build
%description user-static-hppa
This package provides the hppa user mode emulation of qemu targets built as
static binaries

%package user-static-loongarch64
Summary: QEMU user mode emulation of loongarch64 qemu targets static build
%description user-static-loongarch64
This package provides the loongarch64 user mode emulation of qemu targets built as
static binaries

%package user-static-m68k
Summary: QEMU user mode emulation of m68k qemu targets static build
%description user-static-m68k
This package provides the m68k user mode emulation of qemu targets built as
static binaries

%package user-static-microblaze
Summary: QEMU user mode emulation of microblaze qemu targets static build
%description user-static-microblaze
This package provides the microblaze user mode emulation of qemu targets built as
static binaries

%package user-static-mips
Summary: QEMU user mode emulation of mips qemu targets static build
%description user-static-mips
This package provides the mips user mode emulation of qemu targets built as
static binaries

%package user-static-nios2
Summary: QEMU user mode emulation of nios2 qemu targets static build
%description user-static-nios2
This package provides the nios2 user mode emulation of qemu targets built as
static binaries

%package user-static-or1k
Summary: QEMU user mode emulation of or1k qemu targets static build
%description user-static-or1k
This package provides the or1k user mode emulation of qemu targets built as
static binaries

%package user-static-ppc
Summary: QEMU user mode emulation of ppc qemu targets static build
%description user-static-ppc
This package provides the ppc user mode emulation of qemu targets built as
static binaries

%package user-static-riscv
Summary: QEMU user mode emulation of riscv qemu targets static build
%description user-static-riscv
This package provides the riscv user mode emulation of qemu targets built as
static binaries

%package user-static-s390x
Summary: QEMU user mode emulation of s390x qemu targets static build
%description user-static-s390x
This package provides the s390x user mode emulation of qemu targets built as
static binaries

%package user-static-sh4
Summary: QEMU user mode emulation of sh4 qemu targets static build
%description user-static-sh4
This package provides the sh4 user mode emulation of qemu targets built as
static binaries
%endif

%package user-static-sparc
Summary: QEMU user mode emulation of sparc qemu targets static build
%description user-static-sparc
This package provides the sparc user mode emulation of qemu targets built as
static binaries

%package user-static-x86
Summary: QEMU user mode emulation of x86 qemu targets static build
%description user-static-x86
This package provides the x86 user mode emulation of qemu targets built as
static binaries

%package user-static-xtensa
Summary: QEMU user mode emulation of xtensa qemu targets static build
%description user-static-xtensa
This package provides the xtensa user mode emulation of qemu targets built as
static binaries


%package system-aarch64
Summary: QEMU system emulator for AArch64
Requires: %{name}-system-aarch64-core = %{version}-%{release}
%{requires_all_modules}
%description system-aarch64
This package provides the QEMU system emulator for AArch64.

%package system-aarch64-core
Summary: QEMU system emulator for AArch64
Requires: %{name}-common = %{version}-%{release}
%if %{have_edk2}
Requires: edk2-aarch64
%endif
Requires:       %{name}-ipxe = %{version}-%{release}

%description system-aarch64-core
This package provides the QEMU system emulator for AArch64.


%package system-alpha
Summary: QEMU system emulator for Alpha
Requires: %{name}-system-alpha-core = %{version}-%{release}
%{requires_all_modules}
%description system-alpha
This package provides the QEMU system emulator for Alpha systems.

%package system-alpha-core
Summary: QEMU system emulator for Alpha
Requires: %{name}-common = %{version}-%{release}
%description system-alpha-core
This package provides the QEMU system emulator for Alpha systems.


%package system-arm
Summary: QEMU system emulator for ARM
Requires: %{name}-system-arm-core = %{version}-%{release}
%{requires_all_modules}
%description system-arm
This package provides the QEMU system emulator for ARM systems.

%package system-arm-core
Summary: QEMU system emulator for ARM
Requires: %{name}-common = %{version}-%{release}
%if %{have_edk2}
Requires: edk2-arm
%endif
%description system-arm-core
This package provides the QEMU system emulator for ARM boards.


%package system-avr
Summary: QEMU system emulator for AVR
Requires: %{name}-system-avr-core = %{version}-%{release}
%{requires_all_modules}
%description system-avr
This package provides the QEMU system emulator for AVR systems.

%package system-avr-core
Summary: QEMU system emulator for AVR
Requires: %{name}-common = %{version}-%{release}
%description system-avr-core
This package provides the QEMU system emulator for AVR systems.


%package system-cris
Summary: QEMU system emulator for CRIS
Requires: %{name}-system-cris-core = %{version}-%{release}
%{requires_all_modules}
%description system-cris
This package provides the system emulator for CRIS systems.

%package system-cris-core
Summary: QEMU system emulator for CRIS
Requires: %{name}-common = %{version}-%{release}
%description system-cris-core
This package provides the system emulator for CRIS boards.


%package system-hppa
Summary: QEMU system emulator for HPPA
Requires: %{name}-system-hppa-core = %{version}-%{release}
%{requires_all_modules}
%description system-hppa
This package provides the QEMU system emulator for HPPA.

%package system-hppa-core
Summary: QEMU system emulator for hppa
Requires: %{name}-common = %{version}-%{release}
%description system-hppa-core
This package provides the QEMU system emulator for HPPA.


%package system-loongarch64
Summary: QEMU system emulator for LoongArch (LA64)
Requires: %{name}-system-loongarch64-core = %{version}-%{release}
%{requires_all_modules}
%description system-loongarch64
This package provides the QEMU system emulator for Loongson boards.

%package system-loongarch64-core
Summary: QEMU system emulator for LoongArch (LA64)
Requires: %{name}-common = %{version}-%{release}
%description system-loongarch64-core
This package provides the QEMU system emulator for Loongson boards.


%package system-m68k
Summary: QEMU system emulator for ColdFire (m68k)
Requires: %{name}-system-m68k-core = %{version}-%{release}
%{requires_all_modules}
%description system-m68k
This package provides the QEMU system emulator for ColdFire boards.

%package system-m68k-core
Summary: QEMU system emulator for ColdFire (m68k)
Requires: %{name}-common = %{version}-%{release}
%description system-m68k-core
This package provides the QEMU system emulator for ColdFire boards.


%package system-microblaze
Summary: QEMU system emulator for Microblaze
Requires: %{name}-system-microblaze-core = %{version}-%{release}
%{requires_all_modules}
%description system-microblaze
This package provides the QEMU system emulator for Microblaze boards.

%package system-microblaze-core
Summary: QEMU system emulator for Microblaze
Requires: %{name}-common = %{version}-%{release}
%description system-microblaze-core
This package provides the QEMU system emulator for Microblaze boards.


%package system-mips
Summary: QEMU system emulator for MIPS
Requires: %{name}-system-mips-core = %{version}-%{release}
%{requires_all_modules}
%description system-mips
This package provides the QEMU system emulator for MIPS systems.

%package system-mips-core
Summary: QEMU system emulator for MIPS
Requires: %{name}-common = %{version}-%{release}
%description system-mips-core
This package provides the QEMU system emulator for MIPS systems.


%package system-nios2
Summary: QEMU system emulator for nios2
Requires: %{name}-system-nios2-core = %{version}-%{release}
%{requires_all_modules}
%description system-nios2
This package provides the QEMU system emulator for NIOS2.

%package system-nios2-core
Summary: QEMU system emulator for nios2
Requires: %{name}-common = %{version}-%{release}
%description system-nios2-core
This package provides the QEMU system emulator for NIOS2.


%package system-or1k
Summary: QEMU system emulator for OpenRisc32
Requires: %{name}-system-or1k-core = %{version}-%{release}
%{requires_all_modules}
%description system-or1k
This package provides the QEMU system emulator for OpenRisc32 boards.

%package system-or1k-core
Summary: QEMU system emulator for OpenRisc32
Requires: %{name}-common = %{version}-%{release}
%description system-or1k-core
This package provides the QEMU system emulator for OpenRisc32 boards.

%if %{with ppc_support}
%package system-ppc
Summary: QEMU system emulator for PPC
Requires: %{name}-system-ppc-core = %{version}-%{release}
%{requires_all_modules}
%description system-ppc
This package provides the QEMU system emulator for PPC and PPC64 systems.

%package system-ppc-core
Summary: QEMU system emulator for PPC
Requires: %{name}-common = %{version}-%{release}
Requires: openbios
Requires: SLOF
Requires: seavgabios-bin
%description system-ppc-core
This package provides the QEMU system emulator for PPC and PPC64 systems.
%endif

%package system-riscv
Summary: QEMU system emulator for RISC-V
Requires: %{name}-system-riscv-core = %{version}-%{release}
%{requires_all_modules}
%description system-riscv
This package provides the QEMU system emulator for RISC-V systems.

%package system-riscv-core
Summary: QEMU system emulator for RISC-V
Requires: %{name}-common = %{version}-%{release}
%description system-riscv-core
This package provides the QEMU system emulator for RISC-V systems.


%package system-rx
Summary: QEMU system emulator for RX
Requires: %{name}-system-rx-core = %{version}-%{release}
%{requires_all_modules}
%description system-rx
This package provides the QEMU system emulator for RX systems.

%package system-rx-core
Summary: QEMU system emulator for RX
Requires: %{name}-common = %{version}-%{release}
%description system-rx-core
This package provides the QEMU system emulator for RX systems.


%package system-s390x
Summary: QEMU system emulator for S390
Requires: %{name}-system-s390x-core = %{version}-%{release}
%{requires_all_modules}
%description system-s390x
This package provides the QEMU system emulator for S390 systems.

%package system-s390x-core
Summary: QEMU system emulator for S390
Requires: %{name}-common = %{version}-%{release}
%description system-s390x-core
This package provides the QEMU system emulator for S390 systems.


%package system-sh4
Summary: QEMU system emulator for SH4
Requires: %{name}-system-sh4-core = %{version}-%{release}
%{requires_all_modules}
%description system-sh4
This package provides the QEMU system emulator for SH4 boards.

%package system-sh4-core
Summary: QEMU system emulator for SH4
Requires: %{name}-common = %{version}-%{release}
%description system-sh4-core
This package provides the QEMU system emulator for SH4 boards.

%if %{with sparc_support}
%package system-sparc
Summary: QEMU system emulator for SPARC
Requires: %{name}-system-sparc-core = %{version}-%{release}
%{requires_all_modules}
%description system-sparc
This package provides the QEMU system emulator for SPARC and SPARC64 systems.

%package system-sparc-core
Summary: QEMU system emulator for SPARC
Requires: %{name}-common = %{version}-%{release}
Requires: openbios
%description system-sparc-core
This package provides the QEMU system emulator for SPARC and SPARC64 systems.
%endif

%package system-tricore
Summary: QEMU system emulator for tricore
Requires: %{name}-system-tricore-core = %{version}-%{release}
%{requires_all_modules}
%description system-tricore
This package provides the QEMU system emulator for Tricore.

%package system-tricore-core
Summary: QEMU system emulator for tricore
Requires: %{name}-common = %{version}-%{release}
%description system-tricore-core
This package provides the QEMU system emulator for Tricore.

# Needed until CBL-Mariner starts cross-compiling 'ipxe', 'seabios' and 'sgabios' for other architectures.
%ifarch x86_64
%package system-x86
Summary: QEMU system emulator for x86
Requires: %{name}-system-x86-core = %{version}-%{release}
%{requires_all_modules}
%description system-x86
This package provides the QEMU system emulator for x86. When being run in a x86
machine that supports it, this package also provides the KVM virtualization
platform.

%package system-x86-core
Summary: QEMU system emulator for x86
Requires: %{name}-common = %{version}-%{release}
Requires: seabios-bin
Requires: seavgabios-bin
%if %{have_edk2}
Requires: edk2-ovmf
%endif
Requires:       %{name}-ipxe = %{version}-%{release}

%description system-x86-core
This package provides the QEMU system emulator for x86. When being run in a x86
machine that supports it, this package also provides the KVM virtualization
platform.
%endif

%package system-xtensa
Summary: QEMU system emulator for Xtensa
Requires: %{name}-system-xtensa-core = %{version}-%{release}
%{requires_all_modules}
%description system-xtensa
This package provides the QEMU system emulator for Xtensa boards.

%package system-xtensa-core
Summary: QEMU system emulator for Xtensa
Requires: %{name}-common = %{version}-%{release}
%description system-xtensa-core
This package provides the QEMU system emulator for Xtensa boards.


%prep
%autosetup -n qemu-%{version}%{?rcstr} -S git_am

%global qemu_kvm_build qemu_kvm_build
mkdir -p %{qemu_kvm_build}
%global static_builddir static_builddir
mkdir -p %{static_builddir}



%build
%define disable_everything         \\\
  --audio-drv-list=                \\\
  --disable-af-xdp                 \\\
  --disable-alsa                   \\\
  --disable-attr                   \\\
  --disable-auth-pam               \\\
  --disable-avx2                   \\\
  --disable-avx512f                \\\
  --disable-avx512bw               \\\
  --disable-blkio                  \\\
  --disable-block-drv-whitelist-in-tools \\\
  --disable-bochs                  \\\
  --disable-bpf                    \\\
  --disable-brlapi                 \\\
  --disable-bsd-user               \\\
  --disable-bzip2                  \\\
  --disable-cap-ng                 \\\
  --disable-capstone               \\\
  --disable-cfi                    \\\
  --disable-cfi-debug              \\\
  --disable-cloop                  \\\
  --disable-cocoa                  \\\
  --disable-colo-proxy             \\\
  --disable-coreaudio              \\\
  --disable-coroutine-pool         \\\
  --disable-crypto-afalg           \\\
  --disable-curl                   \\\
  --disable-curses                 \\\
  --disable-dbus-display           \\\
  --disable-debug-graph-lock       \\\
  --disable-debug-info             \\\
  --disable-debug-mutex            \\\
  --disable-debug-tcg              \\\
  --disable-dmg                    \\\
  --disable-docs                   \\\
  --disable-download               \\\
  --disable-dsound                 \\\
  --disable-fdt                    \\\
  --disable-fuse                   \\\
  --disable-fuse-lseek             \\\
  --disable-gcrypt                 \\\
  --disable-gettext                \\\
  --disable-gio                    \\\
  --disable-glusterfs              \\\
  --disable-gnutls                 \\\
  --disable-gtk                    \\\
  --disable-gtk-clipboard          \\\
  --disable-guest-agent            \\\
  --disable-guest-agent-msi        \\\
  --disable-hv-balloon             \\\
  --disable-hvf                    \\\
  --disable-iconv                  \\\
  --disable-jack                   \\\
  --disable-kvm                    \\\
  --disable-l2tpv3                 \\\
  --disable-libdaxctl              \\\
  --disable-libdw                  \\\
  --disable-libkeyutils            \\\
  --disable-libiscsi               \\\
  --disable-libnfs                 \\\
  --disable-libpmem                \\\
  --disable-libssh                 \\\
  --disable-libudev                \\\
  --disable-libusb                 \\\
  --disable-linux-aio              \\\
  --disable-linux-io-uring         \\\
  --disable-linux-user             \\\
  --disable-live-block-migration   \\\
  --disable-lto                    \\\
  --disable-lzfse                  \\\
  --disable-lzo                    \\\
  --disable-malloc-trim            \\\
  --disable-membarrier             \\\
  --disable-modules                \\\
  --disable-module-upgrades        \\\
  --disable-mpath                  \\\
  --disable-multiprocess           \\\
  --disable-netmap                 \\\
  --disable-nettle                 \\\
  --disable-numa                   \\\
  --disable-nvmm                   \\\
  --disable-opengl                 \\\
  --disable-oss                    \\\
  --disable-pa                     \\\
  --disable-parallels              \\\
  --disable-pie                    \\\
  --disable-pipewire               \\\
  --disable-pixman                 \\\
  --disable-plugins                \\\
  --disable-pvrdma                 \\\
  --disable-qcow1                  \\\
  --disable-qed                    \\\
  --disable-qom-cast-debug         \\\
  --disable-rbd                    \\\
  --disable-rdma                   \\\
  --disable-relocatable            \\\
  --disable-replication            \\\
  --disable-rutabaga-gfx           \\\
  --disable-rng-none               \\\
  --disable-safe-stack             \\\
  --disable-sanitizers             \\\
  --disable-sdl                    \\\
  --disable-sdl-image              \\\
  --disable-seccomp                \\\
  --disable-selinux                \\\
  --disable-slirp                  \\\
  --disable-slirp-smbd             \\\
  --disable-smartcard              \\\
  --disable-snappy                 \\\
  --disable-sndio                  \\\
  --disable-sparse                 \\\
  --disable-spice                  \\\
  --disable-spice-protocol         \\\
  --disable-strip                  \\\
  --disable-system                 \\\
  --disable-tcg                    \\\
  --disable-tools                  \\\
  --disable-tpm                    \\\
  --disable-tsan                   \\\
  --disable-u2f                    \\\
  --disable-usb-redir              \\\
  --disable-user                   \\\
  --disable-vpc                    \\\
  --disable-vde                    \\\
  --disable-vdi                    \\\
  --disable-vfio-user-server       \\\
  --disable-vhdx                   \\\
  --disable-vhost-crypto           \\\
  --disable-vhost-kernel           \\\
  --disable-vhost-net              \\\
  --disable-vhost-user             \\\
  --disable-vhost-user-blk-server  \\\
  --disable-vhost-vdpa             \\\
  --disable-virglrenderer          \\\
  --disable-virtfs                 \\\
  --disable-vnc                    \\\
  --disable-vnc-jpeg               \\\
  --disable-png                    \\\
  --disable-vnc-sasl               \\\
  --disable-vte                    \\\
  --disable-vvfat                  \\\
  --disable-werror                 \\\
  --disable-whpx                   \\\
  --disable-xen                    \\\
  --disable-xen-pci-passthrough    \\\
  --disable-xkbcommon              \\\
  --disable-zstd                   \\\
  --without-default-devices


run_configure() {
    ../configure  \
        --cc=%{__cc} \
        --cxx=/bin/false \
        --prefix="%{_prefix}" \
        --libdir="%{_libdir}" \
        --datadir="%{_datadir}" \
        --sysconfdir="%{_sysconfdir}" \
        --interp-prefix=%{_prefix}/qemu-%M \
        --localstatedir="%{_localstatedir}" \
        --docdir="%{_docdir}" \
        --libexecdir="%{_libexecdir}" \
        --extra-ldflags="%{build_ldflags}" \
%ifnarch %{arm}
        --extra-cflags="%{optflags}" \
%else
        --extra-cflags="%{optflags} -DSTAP_SDT_ARG_CONSTRAINT=g" \
%endif
        --with-pkgversion="%{name}-%{version}-%{release}" \
        --with-suffix="%{name}" \
        --firmwarepath="%firmwaredirs" \
        --enable-trace-backends=dtrace \
        --with-coroutine=ucontext \
        --tls-priority=@QEMU,SYSTEM \
        %{disable_everything} \
        "$@" \
    || ( cat config.log ; exit 1 )

    echo "config-host.mak contents:"
    echo "==="
    cat config-host.mak
    echo "==="
}

# --audio-drv-list=%{?pa_drv}%{?sdl_drv}alsa,%{?jack_drv}oss Same as CBLM 2.0

pushd %{qemu_kvm_build}
run_configure \
%if %{defined target_list}
  --target-list="%{target_list}" \
%endif
%if %{defined block_drivers_rw_list}
  --block-drv-rw-whitelist=%{block_drivers_rw_list} \
%endif
%if %{defined block_drivers_ro_list}
  --block-drv-ro-whitelist=%{block_drivers_ro_list} \
%endif
%ifarch x86_64
  --enable-af-xdp \
%endif
  --enable-alsa \
  --enable-attr \
%ifarch %{ix86} x86_64
  --enable-avx2 \
  --enable-avx512f \
  --enable-avx512bw \
%endif
%if %{have_libblkio}
  --enable-blkio \
%endif
  --enable-bpf \
  --enable-cap-ng \
%if %{with capstone}
  --enable-capstone \
%endif
  --enable-coroutine-pool \
  --enable-curl \
%if %{have_dbus_display}
  --enable-dbus-display \
%endif
  --enable-debug-info \
%if ! 0%{azl}
  --enable-docs \
%endif
%if %{have_fdt}
  --enable-fdt=system \
%endif
  --enable-gettext \
  --enable-gnutls \
  --enable-tools \
  --enable-guest-agent \
  --enable-iconv \
%if %{have_jack}
  --enable-jack \
%endif
  --enable-kvm \
  --enable-l2tpv3 \
  --enable-libiscsi \
%if %{have_pmem}
  --enable-libpmem \
%endif
%if %{with libssh}
  --enable-libssh \
%endif
  --enable-libusb \
  --enable-libudev \
  --enable-linux-aio \
%if "%{_lto_cflags}" != "%{nil}"
  --enable-lto \
%endif
  --enable-lzo \
  --enable-malloc-trim \
  --enable-modules \
  --enable-mpath \
%if %{have_numactl}
  --enable-numa \
%endif
%if %{have_opengl}
  --enable-opengl \
%endif
  --enable-oss \
%if %{with pulseaudio}
  --enable-pa \
%endif
  --enable-pie \
%if %{with pipewire}
  --enable-pipewire \
%endif
  --enable-pixman \
%if %{have_block_rbd}
  --enable-rbd \
%endif
  --enable-relocatable \
%if %{have_librdma}
  --enable-rdma \
%endif
  --enable-seccomp \
  --enable-selinux \
  --enable-slirp \
  --enable-slirp-smbd \
  --enable-snappy \
  --enable-system \
  --enable-tcg \
  --enable-tpm \
%if %{have_usbredir}
  --enable-usb-redir \
%endif
  --enable-vhost-kernel \
  --enable-vhost-net \
  --enable-vhost-user \
  --enable-vhost-user-blk-server \
  --enable-vhost-vdpa \
  --enable-vnc \
  --enable-png \
  --enable-vnc-sasl \
%if %{enable_werror}
  --enable-werror \
%endif
  --enable-xkbcommon \
  \
  \
  --audio-drv-list=%{?pa_drv}%{?sdl_drv}alsa,%{?jack_drv}oss \
  --target-list-exclude=moxie-softmmu \
  --with-default-devices \
  --enable-auth-pam \
  --enable-bochs \
  %if %{with brltty}
  --enable-brlapi \
  %endif
  --enable-bzip2 \
  --enable-cloop \
  --enable-curses \
  --enable-dmg \
  --enable-fuse \
  --enable-gio \
%if %{have_block_gluster}
  --enable-glusterfs \
%endif
%if %{have_ui}
  --enable-gtk \
%endif
  --enable-hv-balloon \
  --enable-libdaxctl \
  --enable-libdw \
  --enable-libkeyutils \
%if %{have_block_nfs}
  --enable-libnfs \
%endif
%if %{have_liburing}
  --enable-linux-io-uring \
%endif
  --enable-linux-user \
  --enable-live-block-migration \
  --enable-multiprocess \
  --enable-parallels \
%if %{have_librdma}
  --enable-pvrdma \
%endif
  --enable-qcow1 \
  --enable-qed \
  --enable-qom-cast-debug \
  --enable-replication \
%if %{have_rutabaga_gfx}
  --enable-rutabaga-gfx \
%endif
%if %{with sdl}
  --enable-sdl \
%if %{have_sdl_image}
  --enable-sdl-image \
%endif
%endif
%if %{have_libcacard}
  --enable-smartcard \
%endif
%if %{have_spice}
  --enable-spice \
  --enable-spice-protocol \
%endif
  --enable-vdi \
  --enable-vhost-crypto \
%if %{have_virgl}
  --enable-virglrenderer \
%endif
  --enable-vhdx \
  --enable-virtfs \
  --enable-virtfs-proxy-helper \
  --enable-vpc \
  --enable-vnc-jpeg \
  --enable-vte \
  --enable-vvfat \
%if %{have_xen}
  --enable-xen \
%ifarch x86_64
  --enable-xen-pci-passthrough \
%endif
%endif
  --enable-zstd

%if %{tools_only}
%make_build qemu-img
%make_build qemu-io
%make_build qemu-nbd
%make_build storage-daemon/qemu-storage-daemon

%make_build docs/qemu-img.1
%make_build docs/qemu-nbd.8
%make_build docs/qemu-storage-daemon.1
%make_build docs/qemu-storage-daemon-qmp-ref.7

%make_build qga/qemu-ga
%make_build docs/qemu-ga.8
# endif tools_only
%endif


%if !%{tools_only}
%make_build
popd

# Fedora build for qemu-user-static
%if %{user_static}
pushd %{static_builddir}

run_configure \
  --enable-attr \
  --enable-linux-user \
  --enable-tcg \
  --disable-install-blobs \
  --static

%make_build
popd  # static
%endif
# endif !tools_only
%endif



%install
# Install qemu-guest-agent service and udev rules
install -D -m 0644 %{_sourcedir}/qemu-guest-agent.service %{buildroot}%{_unitdir}/qemu-guest-agent.service
install -D -m 0644 %{_sourcedir}/qemu-ga.sysconfig %{buildroot}%{_sysconfdir}/sysconfig/qemu-ga
install -D -m 0644 %{_sourcedir}/99-qemu-guest-agent.rules %{buildroot}%{_udevrulesdir}/99-qemu-guest-agent.rules


# Install qemu-ga fsfreeze bits
mkdir -p %{buildroot}%{_sysconfdir}/qemu-ga/fsfreeze-hook.d
install -p scripts/qemu-guest-agent/fsfreeze-hook %{buildroot}%{_sysconfdir}/qemu-ga/fsfreeze-hook
mkdir -p %{buildroot}%{_datadir}/%{name}/qemu-ga/fsfreeze-hook.d/
install -p -m 0644 scripts/qemu-guest-agent/fsfreeze-hook.d/*.sample %{buildroot}%{_datadir}/%{name}/qemu-ga/fsfreeze-hook.d/
mkdir -p -v %{buildroot}%{_localstatedir}/log/qemu-ga/


%if %{tools_only}
pushd %{qemu_kvm_build}
install -D -p -m 0755 qga/qemu-ga %{buildroot}%{_bindir}/qemu-ga
install -D -p -m 0755 qemu-img %{buildroot}%{_bindir}/qemu-img
install -D -p -m 0755 qemu-io %{buildroot}%{_bindir}/qemu-io
install -D -p -m 0755 qemu-nbd %{buildroot}%{_bindir}/qemu-nbd
install -D -p -m 0755 storage-daemon/qemu-storage-daemon %{buildroot}%{_bindir}/qemu-storage-daemon

mkdir -p %{buildroot}%{_mandir}/man1/
mkdir -p %{buildroot}%{_mandir}/man7/
mkdir -p %{buildroot}%{_mandir}/man8/

install -D -p -m 644 docs/qemu-img.1* %{buildroot}%{_mandir}/man1
install -D -p -m 644 docs/qemu-nbd.8* %{buildroot}%{_mandir}/man8
install -D -p -m 644 docs/qemu-storage-daemon.1* %{buildroot}%{_mandir}/man1
install -D -p -m 644 docs/qemu-storage-daemon-qmp-ref.7* %{buildroot}%{_mandir}/man7
install -D -p -m 644 docs/qemu-ga.8* %{buildroot}%{_mandir}/man8
popd
# endif tools_only
%endif


%if !%{tools_only}
# Install rules to use the bridge helper with libvirt's virbr0
install -D -m 0644 %{_sourcedir}/bridge.conf %{buildroot}%{_sysconfdir}/%{name}/bridge.conf

# Install qemu-pr-helper service
install -m 0644 contrib/systemd/qemu-pr-helper.service %{buildroot}%{_unitdir}
install -m 0644 contrib/systemd/qemu-pr-helper.socket %{buildroot}%{_unitdir}

%if %{have_memlock_limits}
install -D -p -m 644 %{_sourcedir}/95-kvm-memlock.conf %{buildroot}%{_sysconfdir}/security/limits.d/95-kvm-memlock.conf
%endif

%if %{have_kvm}
install -D -p -m 0644 %{_sourcedir}/vhost.conf %{buildroot}%{_sysconfdir}/modprobe.d/vhost.conf
install -D -p -m 0644 %{modprobe_kvm_conf} %{buildroot}%{_sysconfdir}/modprobe.d/kvm.conf
%endif

# Copy some static data into place
install -D -p -m 0644 -t %{buildroot}%{qemudocdir} README.rst docs/interop/qmp-spec.rst
install -D -p -m 0644 qemu.sasl %{buildroot}%{_sysconfdir}/sasl2/%{name}.conf

install -m 0644 scripts/dump-guest-memory.py %{buildroot}%{_datadir}/%{name}


# Install simpletrace
install -m 0755 scripts/simpletrace.py %{buildroot}%{_datadir}/%{name}/simpletrace.py
mkdir -p %{buildroot}%{_datadir}/%{name}/tracetool
install -m 0644 -t %{buildroot}%{_datadir}/%{name}/tracetool scripts/tracetool/*.py
mkdir -p %{buildroot}%{_datadir}/%{name}/tracetool/backend
install -m 0644 -t %{buildroot}%{_datadir}/%{name}/tracetool/backend scripts/tracetool/backend/*.py
mkdir -p %{buildroot}%{_datadir}/%{name}/tracetool/format
install -m 0644 -t %{buildroot}%{_datadir}/%{name}/tracetool/format scripts/tracetool/format/*.py

# Ensure vhost-user directory is present even if built without virgl
mkdir -p %{buildroot}%{_datadir}/%{name}/vhost-user

# Create new directories and put them all under tests-src
mkdir -p %{buildroot}%{testsdir}/python
mkdir -p %{buildroot}%{testsdir}/tests
mkdir -p %{buildroot}%{testsdir}/tests/avocado
mkdir -p %{buildroot}%{testsdir}/tests/qemu-iotests
mkdir -p %{buildroot}%{testsdir}/scripts/qmp

# Install avocado_qemu tests
cp -R %{qemu_kvm_build}/tests/avocado/* %{buildroot}%{testsdir}/tests/avocado/

# Install qemu.py and qmp/ scripts required to run avocado_qemu tests
cp -R %{qemu_kvm_build}/python/qemu %{buildroot}%{testsdir}/python
cp -R %{qemu_kvm_build}/scripts/qmp/* %{buildroot}%{testsdir}/scripts/qmp
install -p -m 0755 tests/Makefile.include %{buildroot}%{testsdir}/tests/

# Install qemu-iotests
cp -R tests/qemu-iotests/* %{buildroot}%{testsdir}/tests/qemu-iotests/
cp -ur %{qemu_kvm_build}/tests/qemu-iotests/* %{buildroot}%{testsdir}/tests/qemu-iotests/

# Install our custom tests README
install -p -m 0644 %{_sourcedir}/README.tests %{buildroot}%{testsdir}/README


# Do the actual qemu tree install
pushd %{qemu_kvm_build}
%make_install
popd


# We need to make the block device modules and other qemu SO files executable
# otherwise RPM won't pick up their dependencies.
chmod +x %{buildroot}%{_libdir}/%{name}/*.so

# Remove docs we don't care about
find %{buildroot}%{qemudocdir} -name .buildinfo -delete
rm -rf %{buildroot}%{qemudocdir}/specs


# Provided by package openbios
rm -rf %{buildroot}%{_datadir}/%{name}/openbios-ppc
rm -rf %{buildroot}%{_datadir}/%{name}/openbios-sparc32
rm -rf %{buildroot}%{_datadir}/%{name}/openbios-sparc64
# Provided by package SLOF
rm -rf %{buildroot}%{_datadir}/%{name}/slof.bin
# AzLinux specific
#rm -rf %{buildroot}%{_datadir}/%{name}/efi*rom
# Provided by package seavgabios
rm -rf %{buildroot}%{_datadir}/%{name}/vgabios*bin
# Provided by package seabios
rm -rf %{buildroot}%{_datadir}/%{name}/bios*.bin
# Provided by edk2
rm -rf %{buildroot}%{_datadir}/%{name}/edk2*
rm -rf %{buildroot}%{_datadir}/%{name}/firmware

# Remove datadir files packaged with excluded targets for AzLinux
%if %{without ppc_support}
rm -rf %{buildroot}%{_datadir}/%{name}/bamboo.dtb
rm -rf %{buildroot}%{_datadir}/%{name}/canyonlands.dtb
rm -rf %{buildroot}%{_datadir}/%{name}/qemu_vga.ndrv
rm -rf %{buildroot}%{_datadir}/%{name}/skiboot.lid
rm -rf %{buildroot}%{_datadir}/%{name}/u-boot.e500
rm -rf %{buildroot}%{_datadir}/%{name}/u-boot-sam460-20100605.bin
rm -rf %{buildroot}%{_datadir}/%{name}/vof*.bin
rm -rf %{buildroot}%{_bindir}/qemu-ppc
rm -rf %{buildroot}%{_bindir}/qemu-ppc64
rm -rf %{buildroot}%{_bindir}/qemu-ppc64le
rm -rf %{buildroot}%{_bindir}/qemu-system-ppc
rm -rf %{buildroot}%{_bindir}/qemu-system-ppc64
rm -rf %{buildroot}%{_datadir}/systemtap/tapset/qemu-ppc.stp
rm -rf %{buildroot}%{_datadir}/systemtap/tapset/qemu-ppc-log.stp
rm -rf %{buildroot}%{_datadir}/systemtap/tapset/qemu-ppc-simpletrace.stp
rm -rf %{buildroot}%{_datadir}/systemtap/tapset/qemu-ppc64.stp
rm -rf %{buildroot}%{_datadir}/systemtap/tapset/qemu-ppc64-log.stp
rm -rf %{buildroot}%{_datadir}/systemtap/tapset/qemu-ppc64-simpletrace.stp
rm -rf %{buildroot}%{_datadir}/systemtap/tapset/qemu-system-ppc.stp
rm -rf %{buildroot}%{_datadir}/systemtap/tapset/qemu-system-ppc-log.stp
rm -rf %{buildroot}%{_datadir}/systemtap/tapset/qemu-system-ppc-simpletrace.stp
rm -rf %{buildroot}%{_datadir}/systemtap/tapset/qemu-system-ppc64.stp
rm -rf %{buildroot}%{_datadir}/systemtap/tapset/qemu-system-ppc64-log.stp
rm -rf %{buildroot}%{_datadir}/systemtap/tapset/qemu-system-ppc64-simpletrace.stp
rm -rf %{buildroot}%{_datadir}/systemtap/tapset/qemu-ppc64le.stp
rm -rf %{buildroot}%{_datadir}/systemtap/tapset/qemu-ppc64le-log.stp
rm -rf %{buildroot}%{_datadir}/systemtap/tapset/qemu-ppc64le-simpletrace.stp
%endif

%if %{without sparc_support}
rm -rf %{buildroot}%{_datadir}/%{name}/QEMU,tcx.bin
rm -rf %{buildroot}%{_datadir}/%{name}/QEMU,cgthree.bin
rm -rf %{buildroot}%{_bindir}/qemu-sparc
rm -rf %{buildroot}%{_bindir}/qemu-sparc32plus
rm -rf %{buildroot}%{_bindir}/qemu-sparc64
rm -rf %{buildroot}%{_bindir}/qemu-system-sparc
rm -rf %{buildroot}%{_bindir}/qemu-system-sparc64
rm -rf %{buildroot}%{_datadir}/systemtap/tapset/qemu-sparc.stp
rm -rf %{buildroot}%{_datadir}/systemtap/tapset/qemu-sparc-log.stp
rm -rf %{buildroot}%{_datadir}/systemtap/tapset/qemu-sparc-simpletrace.stp
rm -rf %{buildroot}%{_datadir}/systemtap/tapset/qemu-sparc32plus.stp
rm -rf %{buildroot}%{_datadir}/systemtap/tapset/qemu-sparc32plus-log.stp
rm -rf %{buildroot}%{_datadir}/systemtap/tapset/qemu-sparc32plus-simpletrace.stp
rm -rf %{buildroot}%{_datadir}/systemtap/tapset/qemu-sparc64.stp
rm -rf %{buildroot}%{_datadir}/systemtap/tapset/qemu-sparc64-log.stp
rm -rf %{buildroot}%{_datadir}/systemtap/tapset/qemu-sparc64-simpletrace.stp
rm -rf %{buildroot}%{_datadir}/systemtap/tapset/qemu-system-sparc.stp
rm -rf %{buildroot}%{_datadir}/systemtap/tapset/qemu-system-sparc-log.stp
rm -rf %{buildroot}%{_datadir}/systemtap/tapset/qemu-system-sparc-simpletrace.stp
rm -rf %{buildroot}%{_datadir}/systemtap/tapset/qemu-system-sparc64.stp
rm -rf %{buildroot}%{_datadir}/systemtap/tapset/qemu-system-sparc64-log.stp
rm -rf %{buildroot}%{_datadir}/systemtap/tapset/qemu-system-sparc64-simpletrace.stp

%endif

# Fedora specific stuff below
# %find_lang %{name}

%if ! %{azl}
# Generate qemu-system-* man pages
chmod -x %{buildroot}%{_mandir}/man1/*
for emu in %{buildroot}%{_bindir}/qemu-system-*; do
    ln -sf qemu.1.gz %{buildroot}%{_mandir}/man1/$(basename $emu).1.gz
 done
%endif

# Install kvm specific source bits, and qemu-kvm manpage
%ifarch x86_64
# Install kvm specific source bits, and qemu-kvm manpage
%if %{need_qemu_kvm}
%if ! 0%{azl}
ln -sf qemu.1.gz %{buildroot}%{_mandir}/man1/qemu-kvm.1.gz
%endif
ln -sf qemu-system-x86_64 %{buildroot}%{_bindir}/qemu-kvm
%endif
%else
# Needed until CBL-Mariner starts cross-compiling 'ipxe', 'seabios' and 'sgabios' for other architectures.
rm -rf %{buildroot}%{_bindir}/qemu-system-i386
rm -rf %{buildroot}%{_bindir}/qemu-system-x86_64
rm -rf %{buildroot}%{_libdir}/%{name}/accel-tcg-i386.so
rm -rf %{buildroot}%{_libdir}/%{name}/accel-tcg-x86_64.so
rm -rf %{buildroot}%{_datadir}/systemtap/tapset/qemu-system-i386*.stp
rm -rf %{buildroot}%{_datadir}/systemtap/tapset/qemu-system-x86_64*.stp
%if ! %{azl}
rm -rf %{buildroot}%{_mandir}/man1/qemu-system-i386.1*
rm -rf %{buildroot}%{_mandir}/man1/qemu-system-x86_64.1*
%endif
rm -rf %{buildroot}%{_datadir}/%{name}/kvmvapic.bin
rm -rf %{buildroot}%{_datadir}/%{name}/linuxboot.bin
rm -rf %{buildroot}%{_datadir}/%{name}/multiboot.bin
rm -rf %{buildroot}%{_datadir}/%{name}/multiboot_dma.bin
rm -rf %{buildroot}%{_datadir}/%{name}/pvh.bin
rm -rf %{buildroot}%{_datadir}/%{name}/qboot.rom
%endif

# Install binfmt
%global binfmt_dir %{buildroot}%{_exec_prefix}/lib/binfmt.d
mkdir -p %{binfmt_dir}

./scripts/qemu-binfmt-conf.sh --systemd ALL --exportdir %{binfmt_dir} --qemu-path %{_bindir}
for i in %{binfmt_dir}/*; do mv $i $(echo $i | sed 's/.conf/-dynamic.conf/'); done


# Install qemu-user-static tree
%if %{user_static}
%define static_buildroot %{buildroot}/static/
mkdir -p %{static_buildroot}

pushd %{static_builddir}
make DESTDIR=%{static_buildroot} install

# Duplicates what the main build installs and we don't
# need second copy with a -static suffix
rm -f %{static_buildroot}%{_bindir}/qemu-trace-stap
popd  # static

# Rename all QEMU user emulators to have a -static suffix
for src in %{static_buildroot}%{_bindir}/qemu-*; do
    mv $src %{buildroot}%{_bindir}/$(basename $src)-static; done

# Rename trace files to match -static suffix
for src in %{static_buildroot}%{_datadir}/systemtap/tapset/qemu-*.stp; do
  dst=`echo $src | sed -e 's/.stp/-static.stp/'`
  mv $src $dst
  perl -i -p -e 's/(qemu-\w+)/$1-static/g; s/(qemu\.user\.\w+)/$1.static/g' $dst
  mv $dst %{buildroot}%{_datadir}/systemtap/tapset
 done

for regularfmt in %{binfmt_dir}/*; do
  staticfmt="$(echo $regularfmt | sed 's/-dynamic/-static/g')"
  cat $regularfmt | tr -d '\n' | sed "s/:$/-static:F/" > $staticfmt
  done

rm -rf %{static_buildroot}
# endif user_static
 %endif
# end Fedora specific
# endif !tools_only
%endif



%check
# Disable iotests. RHEL has done this forever, and these
# tests have been flakey in the past
export MTESTARGS="--no-suite block"

%if %{with check}
%if !%{tools_only}

pushd %{qemu_kvm_build}
echo "Testing %{name}-build"
# ppc64le random qtest segfaults with no discernable pattern
#   Last check: 2023-10
#   Added: 2022-06
%ifnarch %{power64}
%make_build check
# For debugging tests use https://www.qemu.org/docs/master/devel/testing.html
# e.g.
# QTEST_LOG=1 make check-qtest-x86_64 V=1 OR
# make check-qtest-x86_64 V=1 for runs with trace off
%endif

popd

# endif !tools_only
%endif
# endif with check
%endif


%post -n qemu-guest-agent
%systemd_post qemu-guest-agent.service
%preun -n qemu-guest-agent
%systemd_preun qemu-guest-agent.service
%postun -n qemu-guest-agent
%systemd_postun_with_restart qemu-guest-agent.service


%if !%{tools_only}
%post common
getent group kvm >/dev/null || groupadd -g 36 -r kvm
getent group qemu >/dev/null || groupadd -g 107 -r qemu
getent passwd qemu >/dev/null || \
useradd -r -u 107 -g qemu -G kvm -d / -s /sbin/nologin \
  -c "qemu user" qemu






%post user-binfmt
/bin/systemctl --system try-restart systemd-binfmt.service &>/dev/null || :
%postun user-binfmt
/bin/systemctl --system try-restart systemd-binfmt.service &>/dev/null || :

%if %{user_static}
%post user-static-aarch64
/bin/systemctl --system try-restart systemd-binfmt.service &>/dev/null || :
%postun user-static-aarch64
/bin/systemctl --system try-restart systemd-binfmt.service &>/dev/null || :

%post user-static-alpha
/bin/systemctl --system try-restart systemd-binfmt.service &>/dev/null || :
%postun user-static-alpha
/bin/systemctl --system try-restart systemd-binfmt.service &>/dev/null || :

%post user-static-arm
/bin/systemctl --system try-restart systemd-binfmt.service &>/dev/null || :
%postun user-static-arm
/bin/systemctl --system try-restart systemd-binfmt.service &>/dev/null || :

%post user-static-cris
/bin/systemctl --system try-restart systemd-binfmt.service &>/dev/null || :
%postun user-static-cris
/bin/systemctl --system try-restart systemd-binfmt.service &>/dev/null || :

%post user-static-hexagon
/bin/systemctl --system try-restart systemd-binfmt.service &>/dev/null || :
%postun user-static-hexagon
/bin/systemctl --system try-restart systemd-binfmt.service &>/dev/null || :

%post user-static-hppa
/bin/systemctl --system try-restart systemd-binfmt.service &>/dev/null || :
%postun user-static-hppa
/bin/systemctl --system try-restart systemd-binfmt.service &>/dev/null || :

%post user-static-loongarch64
/bin/systemctl --system try-restart systemd-binfmt.service &>/dev/null || :
%postun user-static-loongarch64
/bin/systemctl --system try-restart systemd-binfmt.service &>/dev/null || :

%post user-static-m68k
/bin/systemctl --system try-restart systemd-binfmt.service &>/dev/null || :
%postun user-static-m68k
/bin/systemctl --system try-restart systemd-binfmt.service &>/dev/null || :

%post user-static-microblaze
/bin/systemctl --system try-restart systemd-binfmt.service &>/dev/null || :
%postun user-static-microblaze
/bin/systemctl --system try-restart systemd-binfmt.service &>/dev/null || :

%post user-static-mips
/bin/systemctl --system try-restart systemd-binfmt.service &>/dev/null || :
%postun user-static-mips
/bin/systemctl --system try-restart systemd-binfmt.service &>/dev/null || :

%post user-static-nios2
/bin/systemctl --system try-restart systemd-binfmt.service &>/dev/null || :
%postun user-static-nios2
/bin/systemctl --system try-restart systemd-binfmt.service &>/dev/null || :

%post user-static-or1k
/bin/systemctl --system try-restart systemd-binfmt.service &>/dev/null || :
%postun user-static-or1k
/bin/systemctl --system try-restart systemd-binfmt.service &>/dev/null || :

%post user-static-ppc
/bin/systemctl --system try-restart systemd-binfmt.service &>/dev/null || :
%postun user-static-ppc
/bin/systemctl --system try-restart systemd-binfmt.service &>/dev/null || :

%post user-static-riscv
/bin/systemctl --system try-restart systemd-binfmt.service &>/dev/null || :
%postun user-static-riscv
/bin/systemctl --system try-restart systemd-binfmt.service &>/dev/null || :

%post user-static-s390x
/bin/systemctl --system try-restart systemd-binfmt.service &>/dev/null || :
%postun user-static-s390x
/bin/systemctl --system try-restart systemd-binfmt.service &>/dev/null || :

%post user-static-sh4
/bin/systemctl --system try-restart systemd-binfmt.service &>/dev/null || :
%postun user-static-sh4
/bin/systemctl --system try-restart systemd-binfmt.service &>/dev/null || :
%endif

%post user-static-sparc
/bin/systemctl --system try-restart systemd-binfmt.service &>/dev/null || :
%postun user-static-sparc
/bin/systemctl --system try-restart systemd-binfmt.service &>/dev/null || :

%post user-static-x86
/bin/systemctl --system try-restart systemd-binfmt.service &>/dev/null || :
%postun user-static-x86
/bin/systemctl --system try-restart systemd-binfmt.service &>/dev/null || :

%post user-static-xtensa
/bin/systemctl --system try-restart systemd-binfmt.service &>/dev/null || :
%postun user-static-xtensa
/bin/systemctl --system try-restart systemd-binfmt.service &>/dev/null || :

# endif !tools_only
%endif



%files -n qemu-img
%{_bindir}/qemu-img
%{_bindir}/qemu-io
%{_bindir}/qemu-nbd
%{_bindir}/qemu-storage-daemon
%if ! %{azl}
%{_mandir}/man1/qemu-img.1*
%{_mandir}/man8/qemu-nbd.8*
%{_mandir}/man1/qemu-storage-daemon.1*
%{_mandir}/man7/qemu-storage-daemon-qmp-ref.7*
%endif

%files -n qemu-guest-agent
%license COPYING COPYING.LIB LICENSE
%doc README.rst
%{_bindir}/qemu-ga
%if ! %{azl}
%{_mandir}/man8/qemu-ga.8*
%endif
%{_unitdir}/qemu-guest-agent.service
%{_udevrulesdir}/99-qemu-guest-agent.rules
%config(noreplace) %{_sysconfdir}/sysconfig/qemu-ga
%{_sysconfdir}/qemu-ga
%{_datadir}/%{name}/qemu-ga
%dir %{_localstatedir}/log/qemu-ga


%if !%{tools_only}
%files
# Deliberately empty


%files -n qemu-pr-helper
%{_bindir}/qemu-pr-helper
%{_unitdir}/qemu-pr-helper.service
%{_unitdir}/qemu-pr-helper.socket
%if ! %{azl}
%{_mandir}/man8/qemu-pr-helper.8*
%endif

%files tools
%{_bindir}/qemu-keymap
%{_bindir}/qemu-edid
%{_bindir}/qemu-trace-stap
%{_datadir}/%{name}/simpletrace.py*
%{_datadir}/%{name}/tracetool/*.py*
%{_datadir}/%{name}/tracetool/backend/*.py*
%{_datadir}/%{name}/tracetool/format/*.py*
%{_datadir}/%{name}/dump-guest-memory.py*
%{_datadir}/%{name}/trace-events-all
%if ! %{azl}
%{_mandir}/man1/qemu-trace-stap.1*
%endif
# Fedora specific
%{_bindir}/elf2dmp

# includes licence, readme and other files
%files docs
%doc %{qemudocdir}

%files common
# azlinux: no lang files generated yet. -f %{name}.lang
%license COPYING COPYING.LIB LICENSE
%dir %{_datadir}/%{name}/
%dir %{_datadir}/%{name}/vhost-user/
%{_datadir}/icons/*
%{_datadir}/%{name}/keymaps/
%{_datadir}/%{name}/linuxboot_dma.bin
%attr(4755, -, -) %{_libexecdir}/qemu-bridge-helper
%if ! %{azl}
%{_mandir}/man1/%{name}.1*
%{_mandir}/man7/qemu-block-drivers.7*
%{_mandir}/man7/qemu-cpu-models.7*
%{_mandir}/man7/qemu-ga-ref.7*
%{_mandir}/man7/qemu-qmp-ref.7*
%endif
%dir %{_sysconfdir}/%{name}
%config(noreplace) %{_sysconfdir}/%{name}/bridge.conf
%if %{have_kvm}
%config(noreplace) %{_sysconfdir}/modprobe.d/kvm.conf
%config(noreplace) %{_sysconfdir}/modprobe.d/vhost.conf
%endif
%config(noreplace) %{_sysconfdir}/sasl2/%{name}.conf


# Fedora specific
%{_datadir}/applications/qemu.desktop
%exclude %{_datadir}/%{name}/qemu-nsis.bmp
%{_libexecdir}/virtfs-proxy-helper
%if ! %{azl}
%{_mandir}/man1/virtfs-proxy-helper.1*
%endif


%files tests
%{testsdir}
%{_libdir}/%{name}/accel-qtest-*.so

%if %{have_libblkio}
%files block-blkio
%{_libdir}/%{name}/block-blkio.so
%endif
%files block-curl
%{_libdir}/%{name}/block-curl.so
%files block-iscsi
%{_libdir}/%{name}/block-iscsi.so
%if %{have_block_rbd}
%files block-rbd
%{_libdir}/%{name}/block-rbd.so
%endif
%if %{with libssh}
%files block-ssh
%{_libdir}/%{name}/block-ssh.so
%endif
%if %{have_opengl}
%files ui-opengl
%{_libdir}/%{name}/ui-opengl.so
%endif


%files block-dmg
%{_libdir}/%{name}/block-dmg-bz2.so
%if %{have_block_gluster}
%files block-gluster
%{_libdir}/%{name}/block-gluster.so
%endif
%if %{have_block_nfs}
%files block-nfs
%{_libdir}/%{name}/block-nfs.so
%endif

%files audio-alsa
%{_libdir}/%{name}/audio-alsa.so
%if %{have_dbus_display}
%files audio-dbus
%{_libdir}/%{name}/audio-dbus.so
%endif
%files audio-oss
%{_libdir}/%{name}/audio-oss.so
%if %{with pulseaudio}
%files audio-pa
%{_libdir}/%{name}/audio-pa.so
%endif
%if %{with pipewire}
%files audio-pipewire
%{_libdir}/%{name}/audio-pipewire.so
%endif
%if %{with sdl}
%files audio-sdl
%{_libdir}/%{name}/audio-sdl.so
%endif
%if %{have_jack}
%files audio-jack
%{_libdir}/%{name}/audio-jack.so
%endif


%if %{have_dbus_display}
%files ui-dbus
%{_libdir}/%{name}/ui-dbus.so
%endif
%files ui-curses
%{_libdir}/%{name}/ui-curses.so
%if %{have_ui}
%files ui-gtk
%{_libdir}/%{name}/ui-gtk.so
%if %{with sdl}
%files ui-sdl
%{_libdir}/%{name}/ui-sdl.so
%endif
%files ui-egl-headless
%{_libdir}/%{name}/ui-egl-headless.so
%endif

%if %{with brltty}
%files char-baum
%{_libdir}/%{name}/chardev-baum.so
%endif

%if %{have_virgl}
%files device-display-virtio-gpu-gl
%{_libdir}/%{name}/hw-display-virtio-gpu-gl.so
%endif
%if %{have_rutabaga_gfx}
%files device-display-virtio-gpu-rutabaga
%{_libdir}/%{name}/hw-display-virtio-gpu-rutabaga.so
%endif
%if %{have_virgl}
%files device-display-virtio-gpu-pci-gl
%{_libdir}/%{name}/hw-display-virtio-gpu-pci-gl.so
%endif
%if %{have_rutabaga_gfx}
%files device-display-virtio-gpu-pci-rutabaga
%{_libdir}/%{name}/hw-display-virtio-gpu-pci-rutabaga.so
%endif

%files device-display-virtio-gpu
%{_libdir}/%{name}/hw-display-virtio-gpu.so
%files device-display-virtio-gpu-pci
%{_libdir}/%{name}/hw-display-virtio-gpu-pci.so
%files device-display-virtio-gpu-ccw
%{_libdir}/%{name}/hw-s390x-virtio-gpu-ccw.so
%files device-display-virtio-vga
%{_libdir}/%{name}/hw-display-virtio-vga.so
%files device-display-virtio-vga-gl
%{_libdir}/%{name}/hw-display-virtio-vga-gl.so

%if %{have_rutabaga_gfx}
%files device-display-virtio-vga-rutabaga
%{_libdir}/%{name}/hw-display-virtio-vga-rutabaga.so
%endif
%files device-usb-host
%{_libdir}/%{name}/hw-usb-host.so
%files device-usb-redirect
%{_libdir}/%{name}/hw-usb-redirect.so
%if %{have_libcacard}
%files device-usb-smartcard
%{_libdir}/%{name}/hw-usb-smartcard.so
%endif


%if %{have_virgl}
%files device-display-vhost-user-gpu
%{_datadir}/%{name}/vhost-user/50-qemu-gpu.json
%{_libexecdir}/vhost-user-gpu
%endif

%if %{have_spice}
%files audio-spice
%{_libdir}/%{name}/audio-spice.so
%files char-spice
%{_libdir}/%{name}/chardev-spice.so
%files device-display-qxl
%{_libdir}/%{name}/hw-display-qxl.so
%files ui-spice-core
%{_libdir}/%{name}/ui-spice-core.so
%files ui-spice-app
%{_libdir}/%{name}/ui-spice-app.so
%endif


%if %{have_kvm}
%files kvm
# Deliberately empty

%files kvm-core
# Deliberately empty
%endif


%files user
%{_bindir}/qemu-i386
%{_bindir}/qemu-x86_64
%{_bindir}/qemu-aarch64
%{_bindir}/qemu-aarch64_be
%{_bindir}/qemu-alpha
%{_bindir}/qemu-arm
%{_bindir}/qemu-armeb
%{_bindir}/qemu-cris
%{_bindir}/qemu-hppa
%{_bindir}/qemu-hexagon
%{_bindir}/qemu-loongarch64
%{_bindir}/qemu-m68k
%{_bindir}/qemu-microblaze
%{_bindir}/qemu-microblazeel
%{_bindir}/qemu-mips
%{_bindir}/qemu-mipsel
%{_bindir}/qemu-mips64
%{_bindir}/qemu-mips64el
%{_bindir}/qemu-mipsn32
%{_bindir}/qemu-mipsn32el
%{_bindir}/qemu-nios2
%{_bindir}/qemu-or1k
%if %{with ppc_support}
%{_bindir}/qemu-ppc
%{_bindir}/qemu-ppc64
%{_bindir}/qemu-ppc64le
%endif
%{_bindir}/qemu-riscv32
%{_bindir}/qemu-riscv64
%{_bindir}/qemu-s390x
%{_bindir}/qemu-sh4
%{_bindir}/qemu-sh4eb
%if %{with sparc_support}
%{_bindir}/qemu-sparc
%{_bindir}/qemu-sparc32plus
%{_bindir}/qemu-sparc64
%endif
%{_bindir}/qemu-xtensa
%{_bindir}/qemu-xtensaeb

%{_datadir}/systemtap/tapset/qemu-aarch64.stp
%{_datadir}/systemtap/tapset/qemu-aarch64-log.stp
%{_datadir}/systemtap/tapset/qemu-aarch64-simpletrace.stp
%{_datadir}/systemtap/tapset/qemu-aarch64_be.stp
%{_datadir}/systemtap/tapset/qemu-aarch64_be-log.stp
%{_datadir}/systemtap/tapset/qemu-aarch64_be-simpletrace.stp
%{_datadir}/systemtap/tapset/qemu-alpha.stp
%{_datadir}/systemtap/tapset/qemu-alpha-log.stp
%{_datadir}/systemtap/tapset/qemu-alpha-simpletrace.stp
%{_datadir}/systemtap/tapset/qemu-armeb.stp
%{_datadir}/systemtap/tapset/qemu-armeb-log.stp
%{_datadir}/systemtap/tapset/qemu-armeb-simpletrace.stp
%{_datadir}/systemtap/tapset/qemu-arm.stp
%{_datadir}/systemtap/tapset/qemu-arm-log.stp
%{_datadir}/systemtap/tapset/qemu-arm-simpletrace.stp
%{_datadir}/systemtap/tapset/qemu-cris.stp
%{_datadir}/systemtap/tapset/qemu-cris-log.stp
%{_datadir}/systemtap/tapset/qemu-cris-simpletrace.stp
%{_datadir}/systemtap/tapset/qemu-hexagon.stp
%{_datadir}/systemtap/tapset/qemu-hexagon-log.stp
%{_datadir}/systemtap/tapset/qemu-hexagon-simpletrace.stp
%{_datadir}/systemtap/tapset/qemu-hppa.stp
%{_datadir}/systemtap/tapset/qemu-hppa-log.stp
%{_datadir}/systemtap/tapset/qemu-hppa-simpletrace.stp
%{_datadir}/systemtap/tapset/qemu-i386.stp
%{_datadir}/systemtap/tapset/qemu-i386-log.stp
%{_datadir}/systemtap/tapset/qemu-i386-simpletrace.stp
%{_datadir}/systemtap/tapset/qemu-loongarch64.stp
%{_datadir}/systemtap/tapset/qemu-loongarch64-log.stp
%{_datadir}/systemtap/tapset/qemu-loongarch64-simpletrace.stp
%{_datadir}/systemtap/tapset/qemu-m68k.stp
%{_datadir}/systemtap/tapset/qemu-m68k-log.stp
%{_datadir}/systemtap/tapset/qemu-m68k-simpletrace.stp
%{_datadir}/systemtap/tapset/qemu-microblaze.stp
%{_datadir}/systemtap/tapset/qemu-microblaze-log.stp
%{_datadir}/systemtap/tapset/qemu-microblaze-simpletrace.stp
%{_datadir}/systemtap/tapset/qemu-microblazeel.stp
%{_datadir}/systemtap/tapset/qemu-microblazeel-log.stp
%{_datadir}/systemtap/tapset/qemu-microblazeel-simpletrace.stp
%{_datadir}/systemtap/tapset/qemu-mips.stp
%{_datadir}/systemtap/tapset/qemu-mips-log.stp
%{_datadir}/systemtap/tapset/qemu-mips-simpletrace.stp
%{_datadir}/systemtap/tapset/qemu-mips64el.stp
%{_datadir}/systemtap/tapset/qemu-mips64el-log.stp
%{_datadir}/systemtap/tapset/qemu-mips64el-simpletrace.stp
%{_datadir}/systemtap/tapset/qemu-mips64.stp
%{_datadir}/systemtap/tapset/qemu-mips64-log.stp
%{_datadir}/systemtap/tapset/qemu-mips64-simpletrace.stp
%{_datadir}/systemtap/tapset/qemu-mipsel.stp
%{_datadir}/systemtap/tapset/qemu-mipsel-log.stp
%{_datadir}/systemtap/tapset/qemu-mipsel-simpletrace.stp
%{_datadir}/systemtap/tapset/qemu-mipsn32.stp
%{_datadir}/systemtap/tapset/qemu-mipsn32-log.stp
%{_datadir}/systemtap/tapset/qemu-mipsn32-simpletrace.stp
%{_datadir}/systemtap/tapset/qemu-mipsn32el.stp
%{_datadir}/systemtap/tapset/qemu-mipsn32el-log.stp
%{_datadir}/systemtap/tapset/qemu-mipsn32el-simpletrace.stp
%{_datadir}/systemtap/tapset/qemu-nios2.stp
%{_datadir}/systemtap/tapset/qemu-nios2-log.stp
%{_datadir}/systemtap/tapset/qemu-nios2-simpletrace.stp
%{_datadir}/systemtap/tapset/qemu-or1k.stp
%{_datadir}/systemtap/tapset/qemu-or1k-log.stp
%{_datadir}/systemtap/tapset/qemu-or1k-simpletrace.stp
%if %{with ppc_support}
%{_datadir}/systemtap/tapset/qemu-ppc.stp
%{_datadir}/systemtap/tapset/qemu-ppc-log.stp
%{_datadir}/systemtap/tapset/qemu-ppc-simpletrace.stp
%{_datadir}/systemtap/tapset/qemu-ppc64.stp
%{_datadir}/systemtap/tapset/qemu-ppc64-log.stp
%{_datadir}/systemtap/tapset/qemu-ppc64-simpletrace.stp
%{_datadir}/systemtap/tapset/qemu-ppc64le.stp
%{_datadir}/systemtap/tapset/qemu-ppc64le-log.stp
%{_datadir}/systemtap/tapset/qemu-ppc64le-simpletrace.stp
%endif
%{_datadir}/systemtap/tapset/qemu-riscv32.stp
%{_datadir}/systemtap/tapset/qemu-riscv32-log.stp
%{_datadir}/systemtap/tapset/qemu-riscv32-simpletrace.stp
%{_datadir}/systemtap/tapset/qemu-riscv64.stp
%{_datadir}/systemtap/tapset/qemu-riscv64-log.stp
%{_datadir}/systemtap/tapset/qemu-riscv64-simpletrace.stp
%{_datadir}/systemtap/tapset/qemu-s390x.stp
%{_datadir}/systemtap/tapset/qemu-s390x-log.stp
%{_datadir}/systemtap/tapset/qemu-s390x-simpletrace.stp
%{_datadir}/systemtap/tapset/qemu-sh4.stp
%{_datadir}/systemtap/tapset/qemu-sh4-log.stp
%{_datadir}/systemtap/tapset/qemu-sh4-simpletrace.stp
%{_datadir}/systemtap/tapset/qemu-sh4eb.stp
%{_datadir}/systemtap/tapset/qemu-sh4eb-log.stp
%{_datadir}/systemtap/tapset/qemu-sh4eb-simpletrace.stp
%if %{with sparc_support}
%{_datadir}/systemtap/tapset/qemu-sparc.stp
%{_datadir}/systemtap/tapset/qemu-sparc-log.stp
%{_datadir}/systemtap/tapset/qemu-sparc-simpletrace.stp
%{_datadir}/systemtap/tapset/qemu-sparc32plus.stp
%{_datadir}/systemtap/tapset/qemu-sparc32plus-log.stp
%{_datadir}/systemtap/tapset/qemu-sparc32plus-simpletrace.stp
%{_datadir}/systemtap/tapset/qemu-sparc64.stp
%{_datadir}/systemtap/tapset/qemu-sparc64-log.stp
%{_datadir}/systemtap/tapset/qemu-sparc64-simpletrace.stp
%endif
%{_datadir}/systemtap/tapset/qemu-x86_64.stp
%{_datadir}/systemtap/tapset/qemu-x86_64-log.stp
%{_datadir}/systemtap/tapset/qemu-x86_64-simpletrace.stp
%{_datadir}/systemtap/tapset/qemu-xtensa.stp
%{_datadir}/systemtap/tapset/qemu-xtensa-log.stp
%{_datadir}/systemtap/tapset/qemu-xtensa-simpletrace.stp
%{_datadir}/systemtap/tapset/qemu-xtensaeb.stp
%{_datadir}/systemtap/tapset/qemu-xtensaeb-log.stp
%{_datadir}/systemtap/tapset/qemu-xtensaeb-simpletrace.stp


%files user-binfmt
%{_exec_prefix}/lib/binfmt.d/qemu-*-dynamic.conf

%if %{user_static}
%files user-static
%license COPYING COPYING.LIB LICENSE

%files user-static-aarch64
%{_bindir}/qemu-aarch64-static
%{_bindir}/qemu-aarch64_be-static
%{_datadir}/systemtap/tapset/qemu-aarch64-log-static.stp
%{_datadir}/systemtap/tapset/qemu-aarch64-simpletrace-static.stp
%{_datadir}/systemtap/tapset/qemu-aarch64-static.stp
%{_datadir}/systemtap/tapset/qemu-aarch64_be-log-static.stp
%{_datadir}/systemtap/tapset/qemu-aarch64_be-simpletrace-static.stp
%{_datadir}/systemtap/tapset/qemu-aarch64_be-static.stp
%ifnarch aarch64
%{_exec_prefix}/lib/binfmt.d/qemu-aarch64-static.conf
%endif
%{_exec_prefix}/lib/binfmt.d/qemu-aarch64_be-static.conf

%files user-static-alpha
%{_bindir}/qemu-alpha-static
%{_datadir}/systemtap/tapset/qemu-alpha-log-static.stp
%{_datadir}/systemtap/tapset/qemu-alpha-simpletrace-static.stp
%{_datadir}/systemtap/tapset/qemu-alpha-static.stp
%{_exec_prefix}/lib/binfmt.d/qemu-alpha-static.conf

%files user-static-arm
%{_bindir}/qemu-arm-static
%{_bindir}/qemu-armeb-static
%{_datadir}/systemtap/tapset/qemu-arm-log-static.stp
%{_datadir}/systemtap/tapset/qemu-arm-simpletrace-static.stp
%{_datadir}/systemtap/tapset/qemu-arm-static.stp
%{_datadir}/systemtap/tapset/qemu-armeb-log-static.stp
%{_datadir}/systemtap/tapset/qemu-armeb-simpletrace-static.stp
%{_datadir}/systemtap/tapset/qemu-armeb-static.stp
%ifnarch aarch64
%{_exec_prefix}/lib/binfmt.d/qemu-arm-static.conf
%endif
%{_exec_prefix}/lib/binfmt.d/qemu-armeb-static.conf

%files user-static-cris
%{_bindir}/qemu-cris-static
%{_datadir}/systemtap/tapset/qemu-cris-log-static.stp
%{_datadir}/systemtap/tapset/qemu-cris-simpletrace-static.stp
%{_datadir}/systemtap/tapset/qemu-cris-static.stp

%files user-static-hexagon
%{_bindir}/qemu-hexagon-static
%{_datadir}/systemtap/tapset/qemu-hexagon-log-static.stp
%{_datadir}/systemtap/tapset/qemu-hexagon-simpletrace-static.stp
%{_datadir}/systemtap/tapset/qemu-hexagon-static.stp
%{_exec_prefix}/lib/binfmt.d/qemu-hexagon-static.conf

%files user-static-hppa
%{_bindir}/qemu-hppa-static
%{_datadir}/systemtap/tapset/qemu-hppa-log-static.stp
%{_datadir}/systemtap/tapset/qemu-hppa-simpletrace-static.stp
%{_datadir}/systemtap/tapset/qemu-hppa-static.stp
%{_exec_prefix}/lib/binfmt.d/qemu-hppa-static.conf

%files user-static-loongarch64
%{_bindir}/qemu-loongarch64-static
%{_datadir}/systemtap/tapset/qemu-loongarch64-log-static.stp
%{_datadir}/systemtap/tapset/qemu-loongarch64-simpletrace-static.stp
%{_datadir}/systemtap/tapset/qemu-loongarch64-static.stp
%{_exec_prefix}/lib/binfmt.d/qemu-loongarch64-static.conf

%files user-static-m68k
%{_bindir}/qemu-m68k-static
%{_datadir}/systemtap/tapset/qemu-m68k-log-static.stp
%{_datadir}/systemtap/tapset/qemu-m68k-simpletrace-static.stp
%{_datadir}/systemtap/tapset/qemu-m68k-static.stp
%{_exec_prefix}/lib/binfmt.d/qemu-m68k-static.conf

%files user-static-microblaze
%{_bindir}/qemu-microblaze-static
%{_bindir}/qemu-microblazeel-static
%{_datadir}/systemtap/tapset/qemu-microblaze-log-static.stp
%{_datadir}/systemtap/tapset/qemu-microblaze-simpletrace-static.stp
%{_datadir}/systemtap/tapset/qemu-microblaze-static.stp
%{_datadir}/systemtap/tapset/qemu-microblazeel-log-static.stp
%{_datadir}/systemtap/tapset/qemu-microblazeel-simpletrace-static.stp
%{_datadir}/systemtap/tapset/qemu-microblazeel-static.stp
%{_exec_prefix}/lib/binfmt.d/qemu-microblaze-static.conf
%{_exec_prefix}/lib/binfmt.d/qemu-microblazeel-static.conf

%files user-static-mips
%{_bindir}/qemu-mips-static
%{_bindir}/qemu-mips64-static
%{_bindir}/qemu-mips64el-static
%{_bindir}/qemu-mipsel-static
%{_bindir}/qemu-mipsn32-static
%{_bindir}/qemu-mipsn32el-static
%{_datadir}/systemtap/tapset/qemu-mips-log-static.stp
%{_datadir}/systemtap/tapset/qemu-mips-simpletrace-static.stp
%{_datadir}/systemtap/tapset/qemu-mips-static.stp
%{_datadir}/systemtap/tapset/qemu-mips64-log-static.stp
%{_datadir}/systemtap/tapset/qemu-mips64-simpletrace-static.stp
%{_datadir}/systemtap/tapset/qemu-mips64-static.stp
%{_datadir}/systemtap/tapset/qemu-mips64el-log-static.stp
%{_datadir}/systemtap/tapset/qemu-mips64el-simpletrace-static.stp
%{_datadir}/systemtap/tapset/qemu-mips64el-static.stp
%{_datadir}/systemtap/tapset/qemu-mipsel-log-static.stp
%{_datadir}/systemtap/tapset/qemu-mipsel-simpletrace-static.stp
%{_datadir}/systemtap/tapset/qemu-mipsel-static.stp
%{_datadir}/systemtap/tapset/qemu-mipsn32-log-static.stp
%{_datadir}/systemtap/tapset/qemu-mipsn32-simpletrace-static.stp
%{_datadir}/systemtap/tapset/qemu-mipsn32-static.stp
%{_datadir}/systemtap/tapset/qemu-mipsn32el-log-static.stp
%{_datadir}/systemtap/tapset/qemu-mipsn32el-simpletrace-static.stp
%{_datadir}/systemtap/tapset/qemu-mipsn32el-static.stp
%{_exec_prefix}/lib/binfmt.d/qemu-mips-static.conf
%{_exec_prefix}/lib/binfmt.d/qemu-mips64-static.conf
%{_exec_prefix}/lib/binfmt.d/qemu-mips64el-static.conf
%{_exec_prefix}/lib/binfmt.d/qemu-mipsel-static.conf
%{_exec_prefix}/lib/binfmt.d/qemu-mipsn32-static.conf
%{_exec_prefix}/lib/binfmt.d/qemu-mipsn32el-static.conf

%files user-static-nios2
%{_bindir}/qemu-nios2-static
%{_datadir}/systemtap/tapset/qemu-nios2-log-static.stp
%{_datadir}/systemtap/tapset/qemu-nios2-simpletrace-static.stp
%{_datadir}/systemtap/tapset/qemu-nios2-static.stp

%files user-static-or1k
%{_bindir}/qemu-or1k-static
%{_datadir}/systemtap/tapset/qemu-or1k-log-static.stp
%{_datadir}/systemtap/tapset/qemu-or1k-simpletrace-static.stp
%{_datadir}/systemtap/tapset/qemu-or1k-static.stp
%{_exec_prefix}/lib/binfmt.d/qemu-or1k-static.conf

%files user-static-ppc
%{_bindir}/qemu-ppc-static
%{_bindir}/qemu-ppc64-static
%{_bindir}/qemu-ppc64le-static
%{_datadir}/systemtap/tapset/qemu-ppc-log-static.stp
%{_datadir}/systemtap/tapset/qemu-ppc-simpletrace-static.stp
%{_datadir}/systemtap/tapset/qemu-ppc-static.stp
%{_datadir}/systemtap/tapset/qemu-ppc64-log-static.stp
%{_datadir}/systemtap/tapset/qemu-ppc64-simpletrace-static.stp
%{_datadir}/systemtap/tapset/qemu-ppc64-static.stp
%{_datadir}/systemtap/tapset/qemu-ppc64le-log-static.stp
%{_datadir}/systemtap/tapset/qemu-ppc64le-simpletrace-static.stp
%{_datadir}/systemtap/tapset/qemu-ppc64le-static.stp
%{_exec_prefix}/lib/binfmt.d/qemu-ppc-static.conf
%{_exec_prefix}/lib/binfmt.d/qemu-ppc64-static.conf
%ifnarch ppc64le
%{_exec_prefix}/lib/binfmt.d/qemu-ppc64le-static.conf
%endif

%files user-static-riscv
%{_bindir}/qemu-riscv32-static
%{_bindir}/qemu-riscv64-static
%{_datadir}/systemtap/tapset/qemu-riscv32-log-static.stp
%{_datadir}/systemtap/tapset/qemu-riscv32-simpletrace-static.stp
%{_datadir}/systemtap/tapset/qemu-riscv32-static.stp
%{_datadir}/systemtap/tapset/qemu-riscv64-log-static.stp
%{_datadir}/systemtap/tapset/qemu-riscv64-simpletrace-static.stp
%{_datadir}/systemtap/tapset/qemu-riscv64-static.stp
%{_exec_prefix}/lib/binfmt.d/qemu-riscv32-static.conf
%ifnarch riscv64
%{_exec_prefix}/lib/binfmt.d/qemu-riscv64-static.conf
%endif

%files user-static-s390x
%{_bindir}/qemu-s390x-static
%{_datadir}/systemtap/tapset/qemu-s390x-log-static.stp
%{_datadir}/systemtap/tapset/qemu-s390x-simpletrace-static.stp
%{_datadir}/systemtap/tapset/qemu-s390x-static.stp
%ifnarch s390x
%{_exec_prefix}/lib/binfmt.d/qemu-s390x-static.conf
%endif

%files user-static-sh4
%{_bindir}/qemu-sh4-static
%{_bindir}/qemu-sh4eb-static
%{_datadir}/systemtap/tapset/qemu-sh4-log-static.stp
%{_datadir}/systemtap/tapset/qemu-sh4-simpletrace-static.stp
%{_datadir}/systemtap/tapset/qemu-sh4-static.stp
%{_datadir}/systemtap/tapset/qemu-sh4eb-log-static.stp
%{_datadir}/systemtap/tapset/qemu-sh4eb-simpletrace-static.stp
%{_datadir}/systemtap/tapset/qemu-sh4eb-static.stp
%{_exec_prefix}/lib/binfmt.d/qemu-sh4-static.conf
%{_exec_prefix}/lib/binfmt.d/qemu-sh4eb-static.conf

%files user-static-sparc
%{_bindir}/qemu-sparc-static
%{_bindir}/qemu-sparc32plus-static
%{_bindir}/qemu-sparc64-static
%{_datadir}/systemtap/tapset/qemu-sparc-log-static.stp
%{_datadir}/systemtap/tapset/qemu-sparc-simpletrace-static.stp
%{_datadir}/systemtap/tapset/qemu-sparc-static.stp
%{_datadir}/systemtap/tapset/qemu-sparc64-log-static.stp
%{_datadir}/systemtap/tapset/qemu-sparc64-simpletrace-static.stp
%{_datadir}/systemtap/tapset/qemu-sparc64-static.stp
%{_datadir}/systemtap/tapset/qemu-sparc32plus-log-static.stp
%{_datadir}/systemtap/tapset/qemu-sparc32plus-simpletrace-static.stp
%{_datadir}/systemtap/tapset/qemu-sparc32plus-static.stp
%{_exec_prefix}/lib/binfmt.d/qemu-sparc-static.conf
%{_exec_prefix}/lib/binfmt.d/qemu-sparc32plus-static.conf
%{_exec_prefix}/lib/binfmt.d/qemu-sparc64-static.conf

%files user-static-x86
%{_bindir}/qemu-i386-static
%{_bindir}/qemu-x86_64-static
%{_datadir}/systemtap/tapset/qemu-i386-log-static.stp
%{_datadir}/systemtap/tapset/qemu-i386-simpletrace-static.stp
%{_datadir}/systemtap/tapset/qemu-i386-static.stp
%{_datadir}/systemtap/tapset/qemu-x86_64-log-static.stp
%{_datadir}/systemtap/tapset/qemu-x86_64-simpletrace-static.stp
%{_datadir}/systemtap/tapset/qemu-x86_64-static.stp
%ifnarch %{ix86} x86_64
%{_exec_prefix}/lib/binfmt.d/qemu-i386-static.conf
%{_exec_prefix}/lib/binfmt.d/qemu-i486-static.conf
%{_exec_prefix}/lib/binfmt.d/qemu-x86_64-static.conf
%endif

%files user-static-xtensa
%{_bindir}/qemu-xtensa-static
%{_bindir}/qemu-xtensaeb-static
%{_datadir}/systemtap/tapset/qemu-xtensa-log-static.stp
%{_datadir}/systemtap/tapset/qemu-xtensa-simpletrace-static.stp
%{_datadir}/systemtap/tapset/qemu-xtensa-static.stp
%{_datadir}/systemtap/tapset/qemu-xtensaeb-log-static.stp
%{_datadir}/systemtap/tapset/qemu-xtensaeb-simpletrace-static.stp
%{_datadir}/systemtap/tapset/qemu-xtensaeb-static.stp
%{_exec_prefix}/lib/binfmt.d/qemu-xtensa-static.conf
%{_exec_prefix}/lib/binfmt.d/qemu-xtensaeb-static.conf

%endif


%files system-aarch64
%files system-aarch64-core
%{_bindir}/qemu-system-aarch64
%{_datadir}/systemtap/tapset/qemu-system-aarch64.stp
%{_datadir}/systemtap/tapset/qemu-system-aarch64-log.stp
%{_datadir}/systemtap/tapset/qemu-system-aarch64-simpletrace.stp
%if ! %{azl}
%{_mandir}/man1/qemu-system-aarch64.1*
%endif


%files system-alpha
%files system-alpha-core
%{_bindir}/qemu-system-alpha
%{_datadir}/systemtap/tapset/qemu-system-alpha.stp
%{_datadir}/systemtap/tapset/qemu-system-alpha-log.stp
%{_datadir}/systemtap/tapset/qemu-system-alpha-simpletrace.stp
%if ! %{azl}
%{_mandir}/man1/qemu-system-alpha.1*
%endif
%{_datadir}/%{name}/palcode-clipper


%files system-arm
%files system-arm-core
%{_bindir}/qemu-system-arm
%{_datadir}/%{name}/npcm7xx_bootrom.bin
%{_datadir}/systemtap/tapset/qemu-system-arm.stp
%{_datadir}/systemtap/tapset/qemu-system-arm-log.stp
%{_datadir}/systemtap/tapset/qemu-system-arm-simpletrace.stp
%if ! %{azl}
%{_mandir}/man1/qemu-system-arm.1*
%endif


%files system-avr
%files system-avr-core
%{_bindir}/qemu-system-avr
%{_datadir}/systemtap/tapset/qemu-system-avr.stp
%{_datadir}/systemtap/tapset/qemu-system-avr-log.stp
%{_datadir}/systemtap/tapset/qemu-system-avr-simpletrace.stp
%if ! %{azl}
%{_mandir}/man1/qemu-system-avr.1*
%endif


%files system-cris
%files system-cris-core
%{_bindir}/qemu-system-cris
%{_datadir}/systemtap/tapset/qemu-system-cris.stp
%{_datadir}/systemtap/tapset/qemu-system-cris-log.stp
%{_datadir}/systemtap/tapset/qemu-system-cris-simpletrace.stp
%if ! %{azl}
%{_mandir}/man1/qemu-system-cris.1*
%endif


%files system-hppa
%files system-hppa-core
%{_bindir}/qemu-system-hppa
%{_datadir}/systemtap/tapset/qemu-system-hppa.stp
%{_datadir}/systemtap/tapset/qemu-system-hppa-log.stp
%{_datadir}/systemtap/tapset/qemu-system-hppa-simpletrace.stp
%if ! %{azl}
%{_mandir}/man1/qemu-system-hppa.1*
%endif
%{_datadir}/%{name}/hppa-firmware.img


%files system-loongarch64
%files system-loongarch64-core
%{_bindir}/qemu-system-loongarch64
%{_datadir}/systemtap/tapset/qemu-system-loongarch64.stp
%{_datadir}/systemtap/tapset/qemu-system-loongarch64-log.stp
%{_datadir}/systemtap/tapset/qemu-system-loongarch64-simpletrace.stp
%if ! %{azl}
%{_mandir}/man1/qemu-system-loongarch64.1*
%endif


%files system-m68k
%files system-m68k-core
%{_bindir}/qemu-system-m68k
%{_datadir}/systemtap/tapset/qemu-system-m68k.stp
%{_datadir}/systemtap/tapset/qemu-system-m68k-log.stp
%{_datadir}/systemtap/tapset/qemu-system-m68k-simpletrace.stp
%if ! %{azl}
%{_mandir}/man1/qemu-system-m68k.1*
%endif


%files system-microblaze
%files system-microblaze-core
%{_bindir}/qemu-system-microblaze
%{_bindir}/qemu-system-microblazeel
%{_datadir}/systemtap/tapset/qemu-system-microblaze.stp
%{_datadir}/systemtap/tapset/qemu-system-microblaze-log.stp
%{_datadir}/systemtap/tapset/qemu-system-microblaze-simpletrace.stp
%{_datadir}/systemtap/tapset/qemu-system-microblazeel.stp
%{_datadir}/systemtap/tapset/qemu-system-microblazeel-log.stp
%{_datadir}/systemtap/tapset/qemu-system-microblazeel-simpletrace.stp
%if ! %{azl}
%{_mandir}/man1/qemu-system-microblaze.1*
%{_mandir}/man1/qemu-system-microblazeel.1*
%endif
%{_datadir}/%{name}/petalogix*.dtb


%files system-mips
%files system-mips-core
%{_bindir}/qemu-system-mips
%{_bindir}/qemu-system-mipsel
%{_bindir}/qemu-system-mips64
%{_bindir}/qemu-system-mips64el
%{_datadir}/systemtap/tapset/qemu-system-mips.stp
%{_datadir}/systemtap/tapset/qemu-system-mips-log.stp
%{_datadir}/systemtap/tapset/qemu-system-mips-simpletrace.stp
%{_datadir}/systemtap/tapset/qemu-system-mipsel.stp
%{_datadir}/systemtap/tapset/qemu-system-mipsel-log.stp
%{_datadir}/systemtap/tapset/qemu-system-mipsel-simpletrace.stp
%{_datadir}/systemtap/tapset/qemu-system-mips64.stp
%{_datadir}/systemtap/tapset/qemu-system-mips64-log.stp
%{_datadir}/systemtap/tapset/qemu-system-mips64-simpletrace.stp
%{_datadir}/systemtap/tapset/qemu-system-mips64el.stp
%{_datadir}/systemtap/tapset/qemu-system-mips64el-log.stp
%{_datadir}/systemtap/tapset/qemu-system-mips64el-simpletrace.stp
%if ! %{azl}
%{_mandir}/man1/qemu-system-mips.1*
%{_mandir}/man1/qemu-system-mipsel.1*
%{_mandir}/man1/qemu-system-mips64el.1*
%{_mandir}/man1/qemu-system-mips64.1*
%endif


%files system-nios2
%files system-nios2-core
%{_bindir}/qemu-system-nios2
%{_datadir}/systemtap/tapset/qemu-system-nios2.stp
%{_datadir}/systemtap/tapset/qemu-system-nios2-log.stp
%{_datadir}/systemtap/tapset/qemu-system-nios2-simpletrace.stp
%if ! %{azl}
%{_mandir}/man1/qemu-system-nios2.1*
%endif

%files system-or1k
%files system-or1k-core
%{_bindir}/qemu-system-or1k
%{_datadir}/systemtap/tapset/qemu-system-or1k.stp
%{_datadir}/systemtap/tapset/qemu-system-or1k-log.stp
%{_datadir}/systemtap/tapset/qemu-system-or1k-simpletrace.stp
%if ! %{azl}
%{_mandir}/man1/qemu-system-or1k.1*
%endif

%if %{with ppc_support}
%files system-ppc
%files system-ppc-core
%{_bindir}/qemu-system-ppc
%{_bindir}/qemu-system-ppc64
%{_datadir}/systemtap/tapset/qemu-system-ppc.stp
%{_datadir}/systemtap/tapset/qemu-system-ppc-log.stp
%{_datadir}/systemtap/tapset/qemu-system-ppc-simpletrace.stp
%{_datadir}/systemtap/tapset/qemu-system-ppc64.stp
%{_datadir}/systemtap/tapset/qemu-system-ppc64-log.stp
%{_datadir}/systemtap/tapset/qemu-system-ppc64-simpletrace.stp
%if ! %{azl}
%{_mandir}/man1/qemu-system-ppc.1*
%{_mandir}/man1/qemu-system-ppc64.1*
%endif
%{_datadir}/%{name}/bamboo.dtb
%{_datadir}/%{name}/canyonlands.dtb
%{_datadir}/%{name}/qemu_vga.ndrv
%{_datadir}/%{name}/skiboot.lid
%{_datadir}/%{name}/u-boot.e500
%{_datadir}/%{name}/u-boot-sam460-20100605.bin
%{_datadir}/%{name}/vof*.bin
%if %{have_memlock_limits}
%{_sysconfdir}/security/limits.d/95-kvm-memlock.conf
%endif
%endif

%files system-riscv
%files system-riscv-core
%{_bindir}/qemu-system-riscv32
%{_bindir}/qemu-system-riscv64
%{_datadir}/%{name}/opensbi-riscv*.bin
%{_datadir}/systemtap/tapset/qemu-system-riscv32.stp
%{_datadir}/systemtap/tapset/qemu-system-riscv32-log.stp
%{_datadir}/systemtap/tapset/qemu-system-riscv32-simpletrace.stp
%{_datadir}/systemtap/tapset/qemu-system-riscv64.stp
%{_datadir}/systemtap/tapset/qemu-system-riscv64-log.stp
%{_datadir}/systemtap/tapset/qemu-system-riscv64-simpletrace.stp
%if ! %{azl}
%{_mandir}/man1/qemu-system-riscv*.1*
%endif

%files system-rx
%files system-rx-core
%{_bindir}/qemu-system-rx
%{_datadir}/systemtap/tapset/qemu-system-rx.stp
%{_datadir}/systemtap/tapset/qemu-system-rx-log.stp
%{_datadir}/systemtap/tapset/qemu-system-rx-simpletrace.stp
%if ! %{azl}
%{_mandir}/man1/qemu-system-rx.1*
%endif

%files system-s390x
%files system-s390x-core
%{_bindir}/qemu-system-s390x
%{_datadir}/systemtap/tapset/qemu-system-s390x.stp
%{_datadir}/systemtap/tapset/qemu-system-s390x-log.stp
%{_datadir}/systemtap/tapset/qemu-system-s390x-simpletrace.stp
%if ! %{azl}
%{_mandir}/man1/qemu-system-s390x.1*
%endif
%{_datadir}/%{name}/s390-ccw.img
%{_datadir}/%{name}/s390-netboot.img


%files system-sh4
%files system-sh4-core
%{_bindir}/qemu-system-sh4
%{_bindir}/qemu-system-sh4eb
%{_datadir}/systemtap/tapset/qemu-system-sh4.stp
%{_datadir}/systemtap/tapset/qemu-system-sh4-log.stp
%{_datadir}/systemtap/tapset/qemu-system-sh4-simpletrace.stp
%{_datadir}/systemtap/tapset/qemu-system-sh4eb.stp
%{_datadir}/systemtap/tapset/qemu-system-sh4eb-log.stp
%{_datadir}/systemtap/tapset/qemu-system-sh4eb-simpletrace.stp
%if ! %{azl}
%{_mandir}/man1/qemu-system-sh4.1*
%{_mandir}/man1/qemu-system-sh4eb.1*
%endif

%if %{with sparc_support}
%files system-sparc
%files system-sparc-core
%{_bindir}/qemu-system-sparc
%{_bindir}/qemu-system-sparc64
%{_datadir}/systemtap/tapset/qemu-system-sparc.stp
%{_datadir}/systemtap/tapset/qemu-system-sparc-log.stp
%{_datadir}/systemtap/tapset/qemu-system-sparc-simpletrace.stp
%{_datadir}/systemtap/tapset/qemu-system-sparc64.stp
%{_datadir}/systemtap/tapset/qemu-system-sparc64-log.stp
%{_datadir}/systemtap/tapset/qemu-system-sparc64-simpletrace.stp
%{_mandir}/man1/qemu-system-sparc.1*
%{_mandir}/man1/qemu-system-sparc64.1*
%{_datadir}/%{name}/QEMU,tcx.bin
%{_datadir}/%{name}/QEMU,cgthree.bin
%endif

%files system-tricore
%files system-tricore-core
%{_bindir}/qemu-system-tricore
%{_datadir}/systemtap/tapset/qemu-system-tricore.stp
%{_datadir}/systemtap/tapset/qemu-system-tricore-log.stp
%{_datadir}/systemtap/tapset/qemu-system-tricore-simpletrace.stp
%if ! %{azl}
%{_mandir}/man1/qemu-system-tricore.1*
%endif

%files ipxe
%{_datadir}/%{name}/pxe*rom
%{_datadir}/%{name}/efi*rom

%ifarch x86_64
%files system-x86
%files system-x86-core
%{_bindir}/qemu-system-i386
%{_bindir}/qemu-system-x86_64
%{_libdir}/%{name}/accel-tcg-i386.so
%{_libdir}/%{name}/accel-tcg-x86_64.so
%{_datadir}/systemtap/tapset/qemu-system-i386.stp
%{_datadir}/systemtap/tapset/qemu-system-i386-log.stp
%{_datadir}/systemtap/tapset/qemu-system-i386-simpletrace.stp
%{_datadir}/systemtap/tapset/qemu-system-x86_64.stp
%{_datadir}/systemtap/tapset/qemu-system-x86_64-log.stp
%{_datadir}/systemtap/tapset/qemu-system-x86_64-simpletrace.stp
%if ! %{azl}
%{_mandir}/man1/qemu-system-i386.1*
%{_mandir}/man1/qemu-system-x86_64.1*
%endif
%{_datadir}/%{name}/kvmvapic.bin
%{_datadir}/%{name}/linuxboot.bin
%{_datadir}/%{name}/multiboot.bin
%{_datadir}/%{name}/multiboot_dma.bin
%{_datadir}/%{name}/pvh.bin
%{_datadir}/%{name}/qboot.rom
%if %{need_qemu_kvm}
%{_bindir}/qemu-kvm
%if ! %{azl}
%{_mandir}/man1/qemu-kvm.1*
%endif
%endif
%endif


%files system-xtensa
%files system-xtensa-core
%{_bindir}/qemu-system-xtensa
%{_bindir}/qemu-system-xtensaeb
%{_datadir}/systemtap/tapset/qemu-system-xtensa.stp
%{_datadir}/systemtap/tapset/qemu-system-xtensa-log.stp
%{_datadir}/systemtap/tapset/qemu-system-xtensa-simpletrace.stp
%{_datadir}/systemtap/tapset/qemu-system-xtensaeb.stp
%{_datadir}/systemtap/tapset/qemu-system-xtensaeb-log.stp
%{_datadir}/systemtap/tapset/qemu-system-xtensaeb-simpletrace.stp
%if ! %{azl}
%{_mandir}/man1/qemu-system-xtensa.1*
%{_mandir}/man1/qemu-system-xtensaeb.1*
%endif
# endif !tools_only
%endif


%changelog
<<<<<<< HEAD
=======
* Tue May 13 2025 Kshitiz Godara <kgodara@microsoft.com> - 8.2.0-16
- Added patch for CVE-2024-26327 CVE-2024-26328

>>>>>>> 3cd11c54
* Mon May 12 2025 Andrew Phelps <anphel@microsoft.com> - 8.2.0-15
- Bump to rebuild with updated glibc

* Mon May 05 2025 Kshitiz Godara <kgodara@microsoft.com> - 8.2.0-14
- Added patch for CVE-2024-6505 CVE-2024-4467 CVE-2024-4693 CVE-2024-7730 CVE-2024-3447 CVE-2024-3567

* Thu Mar 20 2025 Kevin Lockwood <v-klockwood@microsoft.com> - 8.2.0-13
- Add patch for CVE-2023-6683
- Add patch for CVE-2023-6693
- Add patch for CVE-2021-20255

* Tue Feb 25 2025 Chris Co <chrco@microsoft.com> - 8.2.0-12
- Bump to rebuild with updated glibc

* Mon Aug 26 2024 Rachel Menge <rachelmenge@microsoft.com> - 8.2.0-11
- Update to build dep latest glibc-static version

* Wed Aug 21 2024 Chris Co <chrco@microsoft.com> - 8.2.0-10
- Bump to rebuild with updated glibc

* Wed Jun 19 2024 Sharath Srikanth Chellappa <sharathsr@microsoft.com> - 8.2.0-9
- Enable vnc related packages/dependencies required for Kubevirt
- Removing the have_ui flag to install virtio required components.

* Wed May 22 2024 Suresh Babu Chalamalasetty <schalam@microsoft.com> - 8.2.0-8
- update to build dep latest glibc-static version

* Thu May 16 2024 Daniel McIlvaney <damcilva@microsoft.com> - 8.2.0-7
- Sanitize license files

* Mon May 13 2024 Chris Co <chrco@microsoft.com> - 8.2.0-6
- Update to build dep latest glibc-static version

* Mon Apr 01 2024 Kanika Nema <kanikanema@microsoft.com> - 8.2.0-5
- Disable eventfd based migration tests as they hang when run as part of check.
- Diable TLS PSK tests as they fail.
- Remove patch that disables all migration tests.

* Wed Mar 20 2024 Betty Lakes <bettylakes@microsoft.com> - 8.2.0-4
- Apply patch to disable migration tests that were getting stuck
- Move from pcre to pcre2

* Mon Mar 11 2024 Dan Streetman <ddstreet@microsoft.com> - 8.2.0-3
- Update to build dep latest glibc-static version

* Mon Mar 11 2024 Kanika Nema <kanikanema@microsoft.com> - 8.2.0-2
- Fix spec for ARM builds and minor cleanup

* Mon Feb 19 2024 Kanika Nema <kanikanema@microsoft.com>  - 8.2.0-1
- Initial CBL-Mariner import from Fedora 40 (license: MIT)
- License verified
- Remove epoch to work with Azlinux release numbering
- Add a global variable 'azl' to conditionally turn on/off config options
- Disable packages based on CBLM 2.0 settings - ppc/sparc,
  brltty, libssh, pulseaudio, sdl
- Disable all UI related subpackages (under have_ui variable)
- Disable manpages to reduce dependency on python-sphinx

* Tue Dec 05 2023 Richard W.M. Jones <rjones@redhat.com> - 2:8.2.0-0.2.rc2
- Bump and rebuild for xen 4.18.0

* Sat Dec 02 2023 Cole Robinson <crobinso@redhat.com> - 8.2.0-0.1-rc2
- Rebase to qemu 8.2.0-rc2

* Wed Nov 29 2023 Richard W.M. Jones <rjones@redhat.com> - 2:8.1.2-3
- Bump and rebuild for xen 4.18.0

* Tue Nov 28 2023 Richard W.M. Jones <rjones@redhat.com> - 2:8.1.2-2
- Bump and rebuild for capstone 5.0.1
- Backport patch from crobinso to fix build on Rawhide

* Tue Oct 17 2023 Cole Robinson <crobinso@redhat.com> - 8.1.2-1
- Update to version 8.1.2

* Tue Sep 26 2023 Cole Robinson <crobinso@redhat.com> - 8.1.1-1
- Rebase to qemu 8.1.1

* Thu Aug 24 2023 Cole Robinson <crobinso@redhat.com> - 8.1.0-2
- Make qemu-docs noarch

* Wed Aug 23 2023 Cole Robinson <crobinso@redhat.com> - 8.1.0-1
- Rebase to qemu 8.1.0 GA

* Mon Aug 21 2023 Davide Cavalca <dcavalca@fedoraproject.org> - 8.1.0-0.2-rc4
- Adjust virtiofsd requires for el9 and older

* Sun Aug 20 2023 Cole Robinson <crobinso@redhat.com> - 8.1.0-0.1-rc4
- Rebase to qemu 8.1.0-rc4

* Thu Jul 20 2023 Camilla Conte <cconte@redhat.com> - 2:8.0.3-1
- New upstream release 8.0.3

* Mon Jul 03 2023 Camilla Conte <cconte@redhat.com> - 2:8.0.2-1
- New upstream release 8.0.2
- Fix arabic keyboard layout name

* Thu Jun 01 2023 Richard W.M. Jones <rjones@redhat.com> - 2:8.0.0-4
- Rebuild for libnfs soname bump

* Thu Apr 27 2023 Daniel P. Berrangé <berrange@redhat.com> - 8.0.0-3
- Drop sgabios-bin requirement and related baggage

* Tue Apr 25 2023 Daniel P. Berrangé <berrange@redhat.com> - 8.0.0-2
- Obsolete qemu-virtiofsd on i686 (rhbz #2189368)

* Thu Apr 20 2023 Eduardo Lima (Etrunko) <etrunko@redhat.com> - 8.0.0-1
- Rebase to qemu 8.0.0

* Wed Apr 19 2023 Eduardo Lima (Etrunko) <etrunko@redhat.com> - 7.2.1-1
- Rebase to qemu 7.2.1

* Mon Feb 27 2023 Richard W.M. Jones <rjones@redhat.com> - 7.2.0-7
- Fix virtio-blk-pci detect-zeroes=unmap (RHBZ#2173357)
- Fix build with glib2 2.75.3 (RHBZ#2173639)
- Disable the tests on i686

* Tue Jan 31 2023 Stefan Hajnoczi <stefanha@redhat.com> - 7.2.0-6
- Enable libblkio

* Fri Jan 20 2023 Fedora Release Engineering <releng@fedoraproject.org> - 2:7.2.0-5
- Rebuilt for https://fedoraproject.org/wiki/Fedora_38_Mass_Rebuild

* Wed Jan 11 2023 Richard W.M. Jones <rjones@redhat.com> - 2:7.2.0-4
- Rebuild for xen-4.17.0, second attempt

* Tue Jan 10 2023 Daniel P. Berrangé <berrange@redhat.com> - 7.2.0-3
- Fix compat with linux > 6.1 headers
- Re-enable iotests

* Tue Jan 03 2023 Richard W.M. Jones <rjones@redhat.com> - 2:7.2.0-2
- Rebuild for xen-4.17.0

* Mon Dec 19 2022 Eduardo Lima (Etrunko) <etrunko@redhat.com> - 7.2.0-1
- Rebase to qemu 7.2.0

* Fri Nov 11 2022 Eduardo Lima (Etrunko) <etrunko@redhat.com> - 7.1.0-4
- Update libbpf dependency

* Thu Sep 08 2022 Davide Cavalca <dcavalca@fedoraproject.org> - 7.1.0-3
- Unconditionally enable capstone-devel

* Thu Sep 08 2022 Davide Cavalca <dcavalca@fedoraproject.org> - 7.1.0-2
- Bump required meson version

* Wed Aug 31 2022 Eduardo Lima (Etrunko) <etrunko@redhat.com> - 7.1.0-1
- Rebase to qemu 7.1.0

* Tue Aug  2 2022 Daniel P. Berrangé <berrange@redhat.com> - 7.0.0-9
- Fix compat with glibc 2.36 headers

* Mon Jul 25 2022 Paolo Bonzini <pbonzini@redhat.com> - 2:7.0.0-8
- Replace pcre-static dependency with pcre2-static, to adjust for glib switching

* Fri Jul 22 2022 Fedora Release Engineering <releng@fedoraproject.org> - 2:7.0.0-7
- Rebuilt for https://fedoraproject.org/wiki/Fedora_37_Mass_Rebuild

* Sat Jun 11 2022 Cole Robinson <crobinso@redhat.com> - 7.0.0-6
- Adjust for Xen dropping 32bit arches

* Mon Jun 06 2022 Daniel J Walsh <dwalsh@redhat.com> - 7.0.0-5
- Split qemu-user-static into per-arch subpackages (bz 2061584)

* Thu Jun 02 2022 Cole Robinson <crobinso@redhat.com> - 7.0.0-4
- Fix virtio-scsi hang (bz #2079347)
- Add dep on virtio-gpu-ccw (bz #2091964)

* Tue May 17 2022 Cole Robinson <crobinso@redhat.com> - 7.0.0-3
- Make qemu-common own /usr/share/qemu/vhost-user (bz 2086836)
- Add virtiofsd to qemu-system-* deps (bz 2083155)
- Add qemu-pr-helper to qemu-system-* deps

* Tue May  3 2022 Daniel P. Berrangé <berrange@redhat.com> - 7.0.0-2
- Drop redundant qemu-trace-stap copy from qemu-user-static (rhbz#2061584)
- Remove qemu-common dep from qemu-user-static (rhbz#2061584)

* Fri Apr 08 2022 Eduardo Lima (Etrunko) <etrunko@redhat.com> - 7.0.0-1
- Rebase to qemu 7.0.0-1

* Wed Apr 06 2022 Richard W.M. Jones <rjones@redhat.com> - 2:6.2.0-8
- acpi: fix QEMU crash when started with SLIC table (RHBZ#2072303)

* Fri Apr 01 2022 Neal Gompa <ngompa@fedoraproject.org> - 2:6.2.0-7
- Backport virtiofsd changes to fix crashes on F36+
  Resolves: rhbz#2070066

* Fri Apr 01 2022 Richard W.M. Jones <rjones@redhat.com> - 2:6.2.0-6
- Bump and rebuild for SONAME change in libmpathpersist (RHBZ#2069778)

* Thu Feb 10 2022 Cole Robinson <crobinso@redhat.com> - 6.2.0-5
- Split out qemu-virtiofsd subpackage

* Wed Feb 09 2022 Eduardo Lima (Etrunko) <etrunko@redhat.com> - 2:6.2.0-4
- virtiofsd: Drop membership of all supplementary groups (CVE-2022-0358)
  Resolves: rhbz#2044863

* Wed Feb 2 2022 Paolo Bonzini <pbonzini@redhat.com> - 2:6.2.0-3
- Fix non-SGX builds

* Fri Jan 21 2022 Fedora Release Engineering <releng@fedoraproject.org> - 2:6.2.0-2.1
- Rebuilt for https://fedoraproject.org/wiki/Fedora_36_Mass_Rebuild

* Tue Jan 11 2022 Richard W.M. Jones <rjones@redhat.com> - 2:6.2.0-2
- Bump release and rebuild for new xen

* Wed Dec 15 2021 Eduardo Lima (Etrunko) <etrunko@redhat.com> - 6.2.0-1
- Rebase to qemu 6.2.0

* Thu Dec 09 2021 Eduardo Lima (Etrunko) <etrunko@redhat.com> - 6.2.0-0.1-rc4
- Rebase to qemu 6.2.0-rc4

* Fri Dec 03 2021 Eduardo Lima (Etrunko) <etrunko@redhat.com> - 6.2.0-0.1-rc3
- Rebase to qemu 6.2.0-rc3

* Thu Nov 25 2021 Daniel P. Berrangé <berrange@redhat.com> - 6.1.0-13
- Fix iovec limits with scsi-generic

* Wed Nov 24 2021 Richard W.M. Jones <rjones@redhat.com> - 6.1.0-12
- Add support for qemu-nbd --selinux-relabel option (RHBZ#1984938)
- Define STAP_SDT_ARG_CONSTRAINT=g on %%{arm}, workaround for:
  https://gcc.gnu.org/bugzilla/show_bug.cgi?id=103395

* Mon Nov 08 2021 Adam Williamson <awilliam@redhat.com> - 6.1.0-10
- Fix snapshot creation with qxl graphics

* Fri Oct 08 2021 Cole Robinson <crobinso@redhat.com> - 6.1.0-9
- Fix tcg PVH test with binutils 2.36+

* Wed Oct 06 2021 Cole Robinson <crobinso@redhat.com> - 6.1.0-8
- Fix qemu crash with vnc + libvirt virDomainOpenConsole

* Sun Sep 12 2021 Richard W.M. Jones <rjones@redhat.com> - 6.1.0-7
- Alternate fix for assertion on armv7hl (RHBZ#1999878)

* Wed Sep 01 2021 Richard W.M. Jones <rjones@redhat.com> - 6.1.0-6
- Fix assertion on armv7hl (RHBZ#1999878)

* Tue Aug 31 2021 Richard W.M. Jones <rjones@redhat.com> - 6.1.0-5
- Fix -cpu max (RHBZ#1999700)

* Fri Aug 27 2021 Richard W.M. Jones <rjones@redhat.com> - 6.1.0-4
- Disable gcrypt (for real this time).

* Fri Aug 27 2021 Richard W.M. Jones <rjones@redhat.com> - 6.1.0-3
- Revert "Disable gcrypt" which seems to disable gnutls (RHBZ#1998452)

* Thu Aug 26 2021 Richard W.M. Jones <rjones@redhat.com> - 6.1.0-2
- Fix dependency pci_gl -> pci-gl and vga_gl -> vga-gl (RHBZ#1997855)

* Tue Aug 24 2021 Eduardo Lima (Etrunko) <etrunko@redhat.com> - 6.1.0-1
- Rebase to qemu 6.1.0

* Tue Aug 10 2021 Eduardo Lima (Etrunko) <etrunko@redhat.com> - 6.1.0-0.3-rc4
- Rebase to qemu 6.1.0-rc4

* Tue Aug 10 2021 Eduardo Lima (Etrunko) <etrunko@redhat.com> - 6.1.0-0.2-rc3
- Rebase to qemu 6.1.0-rc3

* Mon Aug 9 2021 Eduardo Lima (Etrunko) <etrunko@redhat.com> - 6.1.0-0.1-rc2
- Rebase to qemu 6.1.0-rc2

* Thu Jul 29 2021 Cole Robinson <crobinso@redhat.com> - 6.0.0-12
- Drop python3 shebang fixup for tests rpm
- Parallelize make check
- Explicitly disable c++ build

* Fri Jul 23 2021 Richard W.M. Jones <rjones@redhat.com> - 6.0.0-11
- Fix dependencies of qemu metapackage.

* Fri Jul 23 2021 Fedora Release Engineering <releng@fedoraproject.org> - 2:6.0.0-10.1
- Rebuilt for https://fedoraproject.org/wiki/Fedora_35_Mass_Rebuild

* Sun Jul 18 2021 Cole Robinson <crobinso@redhat.com> - 6.0.0-10
- Split out qemu-pr-helper and qemu-tools subpackages

* Wed Jul 07 2021 Cole Robinson <crobinso@redhat.com> - 6.0.0-9
- Use standard fedora build macros
- Access roms directly in ipxe, seabios, seavgabios directories

* Wed Jun 30 2021 Cole Robinson <crobinso@redhat.com> - 6.0.0-8
- Relax meson version to fix building on older Fedora
- More attempts to get CI working

* Wed Jun 23 2021 Cole Robinson <crobinso@redhat.com> - 6.0.0-7
- Add qemu-tests package
- Move qemu-sanity-check test to fedora CI
- Add s390x and generic kvm modprobe file from RHEL
- Add vhost modprobe file from RHEL
- Distribute tracetool, simpletrace, dump-guest-memory tools

* Wed Jun 16 2021 Cole Robinson <crobinso@redhat.com> - 6.0.0-6
- Build against fuse3 and SDL2_image
- Move qemu-storage-daemon to qemu-img subpackage

* Mon Jun 07 2021 Cole Robinson <crobinso@redhat.com> - 6.0.0-5
- Rebuild for xen 4.15

* Tue Jun 01 2021 Cole Robinson <crobinso@redhat.com> - 2:6.0.0-4
- Split out qemu-device-display-vhost-user-gpu subpackage
- Split out qemu-docs subpackage

* Wed May 19 2021 Paolo Bonzini <pbonzini@redhat.com> - 2:6.0.0-3
- add another patch to fix configuration files

* Wed May 19 2021 Paolo Bonzini <pbonzini@redhat.com> - 2:6.0.0-2
- fix spice option from configuration file
- fix object option from configuration file
- allow not specifying size in -m when using -M memory-backend

* Wed May 12 2021 Cole Robinson <crobinso@redhat.com> - 2:6.0.0-1
- Rebase to qemu 6.0.0 GA

* Wed Apr 21 2021 Cole Robinson <crobinso@redhat.com> - 2:6.0.0-0.3.rc4
- Rebase to qemu 6.0.0-rc4

* Wed Apr 14 2021 Richard W.M. Jones <rjones@redhat.com> - 2:6.0.0-0.2.rc2
- Rebuild for updated liburing.

* Tue Apr 06 2021 Cole Robinson <aintdiscole@gmail.com> - 6.0.0-0.1.rc2
- Rebase to qemu 6.0.0-rc2

* Tue Mar 02 2021 Zbigniew Jędrzejewski-Szmek <zbyszek@in.waw.pl> - 2:5.2.0-6.1
- Rebuilt for updated systemd-rpm-macros
  See https://pagure.io/fesco/issue/2583.

* Mon Mar 01 2021 Cole Robinson <aintdiscole@gmail.com> - 5.2.0-6
- Fix building on centos stream in copr

* Wed Jan 27 2021 Fedora Release Engineering <releng@fedoraproject.org> - 2:5.2.0-5.1
- Rebuilt for https://fedoraproject.org/wiki/Fedora_34_Mass_Rebuild

* Mon Jan 11 2021 Paolo Bonzini <pbonzini@redhat.com> - 2:5.2.0-5
- Use symlink for qemu-kvm.
- Fix make check on bash 5.1.<|MERGE_RESOLUTION|>--- conflicted
+++ resolved
@@ -428,11 +428,7 @@
 Summary: QEMU is a FAST! processor emulator
 Name: qemu
 Version: 8.2.0
-<<<<<<< HEAD
-Release: 15%{?dist}
-=======
 Release: 16%{?dist}
->>>>>>> 3cd11c54
 License: Apache-2.0 AND BSD-2-Clause AND BSD-3-Clause AND FSFAP AND GPL-1.0-or-later AND GPL-2.0-only AND GPL-2.0-or-later AND GPL-2.0-or-later WITH GCC-exception-2.0 AND LGPL-2.0-only AND LGPL-2.0-or-later AND LGPL-2.1-only AND LGPL-2.1-or-later AND MIT AND LicenseRef-Fedora-Public-Domain AND CC-BY-3.0
 URL: http://www.qemu.org/
 
@@ -451,11 +447,8 @@
 Patch9:   CVE-2024-4693.patch
 Patch10:  CVE-2024-7730.patch
 Patch11:  CVE-2024-3567.patch
-<<<<<<< HEAD
-=======
 Patch12:  CVE-2024-26327.patch
 Patch13:  CVE-2024-26328.patch
->>>>>>> 3cd11c54
 
 Source10: qemu-guest-agent.service
 Source11: 99-qemu-guest-agent.rules
@@ -3439,12 +3432,9 @@
 
 
 %changelog
-<<<<<<< HEAD
-=======
 * Tue May 13 2025 Kshitiz Godara <kgodara@microsoft.com> - 8.2.0-16
 - Added patch for CVE-2024-26327 CVE-2024-26328
 
->>>>>>> 3cd11c54
 * Mon May 12 2025 Andrew Phelps <anphel@microsoft.com> - 8.2.0-15
 - Bump to rebuild with updated glibc
 
